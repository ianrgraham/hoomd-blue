--- conflicted
+++ resolved
@@ -302,13 +302,10 @@
         pydocstyle -v
         hoomd/variant.py
         hoomd/device.py
-<<<<<<< HEAD
         hoomd/filter/filter_.py
         hoomd/filter/all_.py
         hoomd/filter/set_.py
         hoomd/filter/tags.py
         hoomd/filter/type_.py
-=======
         hoomd/simulation.py
->>>>>>> 5859ddab
       displayName: Run pydocstyle