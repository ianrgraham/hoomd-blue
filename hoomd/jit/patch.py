--- conflicted
+++ resolved
@@ -129,12 +129,7 @@
 
     .. versionadded:: 2.3
     '''
-<<<<<<< HEAD
-    def __init__(self, mc, r_cut, code=None, llvm_ir_file=None, clang_exec=None):
-=======
     def __init__(self, mc, r_cut, array_size=1, code=None, llvm_ir_file=None, clang_exec=None):
-        hoomd.util.print_status_line();
->>>>>>> 4598cf02
 
         # check if initialization has occurred
         hoomd.context._verify_init()
@@ -158,11 +153,7 @@
                 llvm_ir = f.read()
 
         self.compute_name = "patch"
-<<<<<<< HEAD
-        self.cpp_evaluator = _jit.PatchEnergyJIT(hoomd.context.current.device.cpp_exec_conf, llvm_ir, r_cut);
-=======
-        self.cpp_evaluator = _jit.PatchEnergyJIT(hoomd.context.exec_conf, llvm_ir, r_cut, array_size);
->>>>>>> 4598cf02
+        self.cpp_evaluator = _jit.PatchEnergyJIT(hoomd.context.current.device.cpp_exec_conf, llvm_ir, r_cut, array_size);
         mc.set_PatchEnergyEvaluator(self);
 
         self.mc = mc
@@ -323,15 +314,8 @@
 
     .. versionadded:: 2.3
     '''
-<<<<<<< HEAD
-    def __init__(self, mc, r_cut, code=None, llvm_ir_file=None, r_cut_iso=None, code_iso=None,
-        llvm_ir_file_iso=None, clang_exec=None):
-=======
     def __init__(self, mc, r_cut, array_size=1, code=None, llvm_ir_file=None, r_cut_iso=None, code_iso=None,
         llvm_ir_file_iso=None, array_size_iso=1, clang_exec=None):
-
-        hoomd.util.print_status_line();
->>>>>>> 4598cf02
 
         # check if initialization has occurred
         hoomd.context._verify_init()
@@ -363,13 +347,8 @@
             r_cut_iso = -1.0
 
         self.compute_name = "patch_union"
-<<<<<<< HEAD
         self.cpp_evaluator = _jit.PatchEnergyJITUnion(hoomd.context.current.system_definition, hoomd.context.current.device.cpp_exec_conf,
-            llvm_ir_iso, r_cut_iso, llvm_ir, r_cut);
-=======
-        self.cpp_evaluator = _jit.PatchEnergyJITUnion(hoomd.context.current.system_definition, hoomd.context.exec_conf,
             llvm_ir_iso, r_cut_iso, array_size_iso, llvm_ir, r_cut,  array_size);
->>>>>>> 4598cf02
         mc.set_PatchEnergyEvaluator(self);
 
         self.mc = mc
