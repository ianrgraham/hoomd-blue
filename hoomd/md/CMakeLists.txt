--- conflicted
+++ resolved
@@ -42,12 +42,9 @@
                    TwoStepNPTMTK.cc
                    TwoStepNVE.cc
                    TwoStepNVTMTK.cc
-<<<<<<< HEAD
                    TwoStepNVEAlchemy.cc
                    TwoStepNVTAlchemy.cc
-=======
                    WallData.cc
->>>>>>> 35839e7d
                    ZeroMomentumUpdater.cc
                    )
 
