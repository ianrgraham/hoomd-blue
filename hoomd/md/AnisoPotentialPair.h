--- conflicted
+++ resolved
@@ -227,21 +227,13 @@
 
     protected:
     std::shared_ptr<NeighborList> m_nlist; //!< The neighborlist to use for the computation
-<<<<<<< HEAD
-    energyShiftMode m_shift_mode;          //!< Store the mode with which to handle the energy shift at r_cut
-    Index2D m_typpair_idx;                 //!< Helper class for indexing per type pair arrays
-    GlobalArray<Scalar> m_rcutsq;          //!< Cutoff radius squared per type pair
-    std::vector<param_type, hoomd::detail::managed_allocator<param_type>> m_params;       //!< Pair parameters per type pair
-    std::vector<shape_type, hoomd::detail::managed_allocator<shape_type>> m_shape_params; //!< Shape parameters per type
-=======
     energyShiftMode m_shift_mode; //!< Store the mode with which to handle the energy shift at r_cut
     Index2D m_typpair_idx;        //!< Helper class for indexing per type pair arrays
     GlobalArray<Scalar> m_rcutsq; //!< Cutoff radius squared per type pair
     std::vector<param_type, hoomd::detail::managed_allocator<param_type>>
         m_params;                 //!< Pair parameters per type pair
     std::vector<shape_type, hoomd::detail::managed_allocator<shape_type>>
-        m_shape_params;           //!< Shape paramters per type
->>>>>>> 948eb6da
+        m_shape_params;           //!< Shape parameters per type
 
     /// Track whether we have attached to the Simulation object
     bool m_attached = true;
