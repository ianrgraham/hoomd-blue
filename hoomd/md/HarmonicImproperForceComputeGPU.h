// Copyright (c) 2009-2016 The Regents of the University of Michigan
// This file is part of the HOOMD-blue project, released under the BSD 3-Clause License.


// Maintainer: dnlebard
#include "HarmonicImproperForceCompute.h"
#include "HarmonicImproperForceGPU.cuh"
#include "hoomd/Autotuner.h"

#include <memory>
<<<<<<< HEAD
#include <boost/signals2.hpp>
=======
#include <hoomd/extern/nano-signal-slot/nano_signal_slot.hpp>
>>>>>>> 4a2611ce

/*! \file HarmonicImproperForceComputeGPU.h
    \brief Declares the HarmonicImproperForceGPU class
*/

#ifdef NVCC
#error This header cannot be compiled by nvcc
#endif

#ifndef __HARMONICIMPROPERFORCECOMPUTEGPU_H__
#define __HARMONICIMPROPERFORCECOMPUTEGPU_H__

//! Implements the harmonic improper force calculation on the GPU
/*! HarmonicImproperForceComputeGPU implements the same calculations as HarmonicImproperForceCompute,
    but executing on the GPU.

    Per-type parameters are stored in a simple global memory area pointed to by
    \a m_gpu_params. They are stored as Scalar2's with the \a x component being K and the
    \a y component being t_0.

    The GPU kernel can be found in improperforce_kernel.cu.

    \ingroup computes
*/
class HarmonicImproperForceComputeGPU : public HarmonicImproperForceCompute
    {
    public:
        //! Constructs the compute
        HarmonicImproperForceComputeGPU(std::shared_ptr<SystemDefinition> sysdef);
        //! Destructor
        ~HarmonicImproperForceComputeGPU();

        //! Set autotuner parameters
        /*! \param enable Enable/disable autotuning
            \param period period (approximate) in time steps when returning occurs
        */
        virtual void setAutotunerParams(bool enable, unsigned int period)
            {
            HarmonicImproperForceCompute::setAutotunerParams(enable, period);
            m_tuner->setPeriod(period);
            m_tuner->setEnabled(enable);
            }

        //! Set the parameters
        virtual void setParams(unsigned int type, Scalar K, Scalar chi);

    protected:
<<<<<<< HEAD
        boost::scoped_ptr<Autotuner> m_tuner;   //!< Autotuner for block size
=======
        std::unique_ptr<Autotuner> m_tuner;   //!< Autotuner for block size
>>>>>>> 4a2611ce
        GPUArray<Scalar2>  m_params;          //!< Parameters stored on the GPU (k,chi)

        //! Actually compute the forces
        virtual void computeForces(unsigned int timestep);
    };

//! Export the ImproperForceComputeGPU class to python
void export_HarmonicImproperForceComputeGPU(pybind11::module& m);

#endif<|MERGE_RESOLUTION|>--- conflicted
+++ resolved
@@ -8,11 +8,7 @@
 #include "hoomd/Autotuner.h"
 
 #include <memory>
-<<<<<<< HEAD
-#include <boost/signals2.hpp>
-=======
 #include <hoomd/extern/nano-signal-slot/nano_signal_slot.hpp>
->>>>>>> 4a2611ce
 
 /*! \file HarmonicImproperForceComputeGPU.h
     \brief Declares the HarmonicImproperForceGPU class
@@ -60,11 +56,7 @@
         virtual void setParams(unsigned int type, Scalar K, Scalar chi);
 
     protected:
-<<<<<<< HEAD
-        boost::scoped_ptr<Autotuner> m_tuner;   //!< Autotuner for block size
-=======
         std::unique_ptr<Autotuner> m_tuner;   //!< Autotuner for block size
->>>>>>> 4a2611ce
         GPUArray<Scalar2>  m_params;          //!< Parameters stored on the GPU (k,chi)
 
         //! Actually compute the forces
