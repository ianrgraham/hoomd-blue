# Copyright (c) 2009-2022 The Regents of the University of Michigan.
# Part of HOOMD-blue, released under the BSD 3-Clause License.

"""Pair potentials."""

import copy
import warnings

import hoomd
from hoomd.md import _md
from hoomd.md import force
from hoomd.data.parameterdicts import ParameterDict, TypeParameterDict
from hoomd.data.typeparam import TypeParameter
import numpy as np
from hoomd.data.typeconverter import OnlyFrom, nonnegative_real


class Pair(force.Force):
    r"""Common pair potential documentation.

    Users should not invoke `Pair` directly. It is a base command
    that provides common features to all standard pair forces. Common
    documentation for all pair potentials is documented here.

    All pair force commands specify that a given potential energy and force be
    computed on all non-excluded particle pairs in the system within a short
    range cutoff distance :math:`r_{\mathrm{cut}}`.

    The force :math:`\vec{F}` applied between each pair of particles is:

    .. math::
        :nowrap:

        \begin{eqnarray*}
        \vec{F}  = & -\nabla V(r); & r < r_{\mathrm{cut}} \\
                  = & 0;           & r \ge r_{\mathrm{cut}} \\
        \end{eqnarray*}

    where :math:`\vec{r}` is the vector pointing from one particle to the other
    in the pair, and :math:`V(r)` is chosen by a mode switch:

    .. math::
        :nowrap:

        \begin{eqnarray*}
        V(r)  = & V_{\mathrm{pair}}(r); & \mathrm{mode\ is\ no\_shift} \\
              = & V_{\mathrm{pair}}(r) - V_{\mathrm{pair}}(r_{\mathrm{cut}});
              & \mathrm{mode\ is\ shift} \\
              = & S(r) \cdot V_{\mathrm{pair}}(r); & \mathrm{mode\ is\
              xplor\ and\ } r_{\mathrm{on}} < r_{\mathrm{cut}} \\
              = & V_{\mathrm{pair}}(r) - V_{\mathrm{pair}}(r_{\mathrm{cut}});
              & \mathrm{mode\ is\ xplor\ and\ } r_{\mathrm{on}} \ge
              r_{\mathrm{cut}}
        \end{eqnarray*}

    :math:`S(r)` is the XPLOR smoothing function:

    .. math::
        :nowrap:

        \begin{eqnarray*}
        S(r) = & 1; & r < r_{\mathrm{on}} \\
             = & \frac{(r_{\mathrm{cut}}^2 - r^2)^2 \cdot
             (r_{\mathrm{cut}}^2 + 2r^2 -
             3r_{\mathrm{on}}^2)}{(r_{\mathrm{cut}}^2 -
             r_{\mathrm{on}}^2)^3};
               & r_{\mathrm{on}} \le r \le r_{\mathrm{cut}} \\
             = & 0; & r > r_{\mathrm{cut}} \\
         \end{eqnarray*}

    and :math:`V_{\mathrm{pair}}(r)` is the specific pair potential chosen by
    the respective command.

    Enabling the XPLOR smoothing function :math:`S(r)` results in both the
    potential energy and the force going smoothly to 0 at :math:`r =
    r_{\mathrm{cut}}`, reducing the rate of energy drift in long simulations.
    :math:`r_{\mathrm{on}}` controls the point at which the smoothing starts,
    so it can be set to only slightly modify the tail of the potential. It is
    suggested that you plot your potentials with various values of
    :math:`r_{\mathrm{on}}` in order to find a good balance between a smooth
    potential function and minimal modification of the original
    :math:`V_{\mathrm{pair}}(r)`. A good value for the LJ potential is
    :math:`r_{\mathrm{on}} = 2 \cdot \sigma`.

    The split smoothing / shifting of the potential when the mode is ``xplor``
    is designed for use in mixed WCA / LJ systems. The WCA potential and it's
    first derivative already go smoothly to 0 at the cutoff, so there is no need
    to apply the smoothing function. In such mixed systems, set
    :math:`r_{\mathrm{on}}` to a value greater than :math:`r_{\mathrm{cut}}`
    for those pairs that interact via WCA in order to enable shifting of the WCA
    potential to 0 at the cutoff.

    Some pair potentials optionally apply isotropic integrated long range tail
    corrections when the ``tail_correction`` parameter is ``True``. These
    corrections are only valid when the shifting/smoothing mode is set to
    ``"none"``. Following `Sun 1998 <https://doi.org/10.1021/jp980939v>`_, the
    pressure and energy corrections :math:`\Delta P` and :math:`\Delta E` are
    given by:

    .. math::

        \Delta P = \frac{-2\pi}{3} \sum_{i=1}^{n} \rho_i \sum_{j=1}^{n} \rho_j
        \int_{r_\mathrm{cut}}^{\infty} \left( r
        \frac{\mathrm{d}V_{ij}(r)}{\mathrm{d}r} \right) r^2 \,\,\mathrm{d}r

    and

    .. math::

        \Delta E = 2\pi \sum_{i=1}^{n} N_i \sum_{j=1}^{n} \rho_j
        \int_{r_\mathrm{cut}}^{\infty} V_{ij}(r) r^2\,\,\mathrm{d}r,

    where :math:`n` is the number of unique particle types in the system,
    :math:`\rho_i` is the number density of particles of type :math:`i` in the
    system, :math:`V_{ij}(r)` is the pair potential between particles of type
    :math:`i` and :math:`j`, and :math:`N_i` is the number of particles of type
    :math:`i` in the system. These expressions assume that the radial pair
    distribution functions :math:`g_{ij}(r)` are unity at the cutoff and beyond.

    Warning:
        The value of the tail corrections depends on the number of each type of
        particle in the system, and these are precomputed when the pair
        potential object is initialized. If the number of any of the types of
        particles changes, the tail corrections will yield invalid results.


    The following coefficients must be set per unique pair of particle types.
    See `hoomd.md.pair` for information on how to set coefficients.


    .. py:attribute:: r_cut

        Cuttoff radius beyond which the energy and force are 0
        :math:`[\mathrm{length}]`. *Optional*: defaults to the value
        ``default_r_cut`` specified on construction.

        Type: `TypeParameter` [`tuple` [``particle_type``, ``particle_type``],
        `float`])

    .. py:attribute:: r_on

        Radius at which the smoothing modification to the potential starts
        :math:`[\mathrm{length}]`.  *Optional*: defaults to the value
        ``default_r_on`` specified on construction.

        Type: `TypeParameter` [`tuple` [``particle_type``, ``particle_type``],
        `float`])

    .. py:attribute:: mode

        *mode*, *optional*: defaults to ``"none"``.
        Possible values: ``"none"``, ``"shift"``, ``"xplor"``

        Type: `str`

    .. py:attribute:: nlist

        Neighbor list used to compute the pair potential.

        Type: `hoomd.md.nlist.NList`
    """

    # The accepted modes for the potential. Should be reset by subclasses with
    # restricted modes.
    _accepted_modes = ("none", "shift", "xplor")

    def __init__(self, nlist, default_r_cut=None, default_r_on=0., mode='none'):
        super().__init__()
        tp_r_cut = TypeParameter(
            'r_cut', 'particle_types',
            TypeParameterDict(nonnegative_real, len_keys=2))
        if default_r_cut is not None:
            tp_r_cut.default = default_r_cut
        tp_r_on = TypeParameter('r_on', 'particle_types',
                                TypeParameterDict(nonnegative_real, len_keys=2))
        if default_r_on is not None:
            tp_r_on.default = default_r_on

        type_params = [tp_r_cut]
        if 'xplor' in self._accepted_modes:
            type_params.append(tp_r_on)

        self._extend_typeparam(type_params)
        self._param_dict.update(
            ParameterDict(mode=OnlyFrom(self._accepted_modes),
                          nlist=hoomd.md.nlist.NList))
        self.mode = mode
        self.nlist = nlist

    def compute_energy(self, tags1, tags2):
        r"""Compute the energy between two sets of particles.

        Args:
            tags1 (``ndarray<int32>``): a numpy array of particle tags in the
                first group.
            tags2 (``ndarray<int32>``): a numpy array of particle tags in the
                second group.

        .. math::

            U = \sum_{i \in \mathrm{tags1}, j \in \mathrm{tags2}} V_{ij}(r)

        where :math:`V_{ij}(r)` is the pairwise energy between two particles
        :math:`i` and :math:`j`.

        Assumed properties of the sets *tags1* and *tags2* are:

        - *tags1* and *tags2* are disjoint
        - all elements in *tags1* and *tags2* are unique
        - *tags1* and *tags2* are contiguous numpy arrays of dtype int32

        None of these properties are validated.

        Examples::

            tags=numpy.linspace(0,N-1,1, dtype=numpy.int32)
            # computes the energy between even and odd particles
            U = mypair.compute_energy(tags1=numpy.array(tags[0:N:2]),
                                      tags2=numpy.array(tags[1:N:2]))

        """
        # TODO future versions could use np functions to test the assumptions
        # above and raise an error if they occur.
        return self._cpp_obj.computeEnergyBetweenSets(tags1, tags2)

    def _add(self, simulation):
        super()._add(simulation)
        self._add_nlist()

    def _add_nlist(self):
        nlist = self.nlist
        deepcopy = False
        if not isinstance(self._simulation, hoomd.Simulation):
            if nlist._added:
                deepcopy = True
            else:
                return
        # We need to check if the force is added since if it is not then this is
        # being called by a SyncedList object and a disagreement between the
        # simulation and nlist._simulation is an error. If the force is added
        # then the nlist is compatible. We cannot just check the nlist's _added
        # property because _add is also called when the SyncedList is synced.
        if deepcopy or nlist._added and nlist._simulation != self._simulation:
            warnings.warn(
                f"{self} object is creating a new equivalent neighbor list."
                f" This is happending since the force is moving to a new "
                f"simulation. To supress the warning explicitly set new nlist.",
                RuntimeWarning)
            self.nlist = copy.deepcopy(nlist)
        self.nlist._add(self._simulation)
        # This is ideopotent, but we need to ensure that if we change
        # neighbor list when not attached we handle correctly.
        self._add_dependency(self.nlist)

    def _attach(self):
        # This should never happen, but leaving it in case the logic for adding
        # missed some edge case.
        if self._simulation != self.nlist._simulation:
            raise RuntimeError("{} object's neighbor list is used in a "
                               "different simulation.".format(type(self)))
        self.nlist._attach()
        if isinstance(self._simulation.device, hoomd.device.CPU):
            cls = getattr(_md, self._cpp_class_name)
            self.nlist._cpp_obj.setStorageMode(
                _md.NeighborList.storageMode.half)
        else:
            cls = getattr(_md, self._cpp_class_name + "GPU")
            self.nlist._cpp_obj.setStorageMode(
                _md.NeighborList.storageMode.full)
        self._cpp_obj = cls(self._simulation.state._cpp_sys_def,
                            self.nlist._cpp_obj)

        super()._attach()

    def _setattr_param(self, attr, value):
        if attr == "nlist":
            self._nlist_setter(value)
            return
        super()._setattr_param(attr, value)

    def _nlist_setter(self, new_nlist):
        if self._attached:
            raise RuntimeError("nlist cannot be set after scheduling.")
        old_nlist = self.nlist
        self._param_dict._dict["nlist"] = new_nlist
        if self._added:
            self._add_nlist()
            old_nlist._remove_dependent(self)


class LJ(Pair):
    r"""Lennard-Jones pair potential.

    Args:
        nlist (`hoomd.md.nlist.NList`): Neighbor list.
        default_r_cut (float): Default cutoff radius :math:`[\mathrm{length}]`.
        default_r_on (float): Default turn-on radius :math:`[\mathrm{length}]`.
        mode (str): Energy shifting/smoothing mode.
        tail_correction (bool): Whether to apply the isotropic integrated long
            range tail correction.

    `LJ` specifies that a Lennard-Jones pair potential should be
    applied between every non-excluded particle pair in the simulation.

    .. math::
        :nowrap:

        \begin{eqnarray*}
        V_{\mathrm{LJ}}(r) &=& 4 \varepsilon \left[ \left(
        \frac{\sigma}{r} \right)^{12} - \left( \frac{\sigma}{r}
        \right)^{6} \right]; & r < r_{\mathrm{cut}} \\
        &=& 0; & r \ge r_{\mathrm{cut}} \\
        \end{eqnarray*}

    See `Pair` for details on how forces are calculated, the available
    energy shifting and smoothing modes, and the deails of the long range tail
    correction.

    .. py:attribute:: params

        The LJ potential parameters. The dictionary has the following keys:

        * ``epsilon`` (`float`, **required**) -
          energy parameter :math:`\varepsilon` :math:`[\mathrm{energy}]`
        * ``sigma`` (`float`, **required**) -
          particle size :math:`\sigma` :math:`[\mathrm{length}]`

        Type: `TypeParameter` [`tuple` [``particle_type``, ``particle_type``],
        `dict`]

    .. py:attribute:: mode

        Energy shifting/smoothing mode: ``"none"``, ``"shift"``, or ``"xplor"``.

        Type: `str`

    .. py:attribute:: tail_correction

        Whether to apply the isotropic integrated long range tail correction.

        Type: `bool`

    Example::

        nl = nlist.Cell()
        lj = pair.LJ(nl, default_r_cut=3.0)
        lj.params[('A', 'A')] = {'sigma': 1.0, 'epsilon': 1.0}
        lj.r_cut[('A', 'B')] = 3.0
    """
    _cpp_class_name = "PotentialPairLJ"

    def __init__(self,
                 nlist,
                 default_r_cut=None,
                 default_r_on=0.,
                 mode='none',
                 tail_correction=False):
        super().__init__(nlist, default_r_cut, default_r_on, mode)
        params = TypeParameter(
            'params', 'particle_types',
            TypeParameterDict(epsilon=float, sigma=float, len_keys=2))
        self._add_typeparam(params)
        self._param_dict.update(
            ParameterDict(tail_correction=bool(tail_correction)))


class Gauss(Pair):
    r"""Gaussian pair potential.

    Args:
        nlist (`hoomd.md.nlist.NList`): Neighbor list.
        default_r_cut (float): Default cutoff radius :math:`[\mathrm{length}]`.
        default_r_on (float): Default turn-on radius :math:`[\mathrm{length}]`.
        mode (str): Energy shifting/smoothing mode.

    `Gauss` specifies that a Gaussian pair potential should be applied
    between every non-excluded particle pair in the simulation.

    .. math::
        :nowrap:

        \begin{eqnarray*}
        V_{\mathrm{gauss}}(r)  = & \varepsilon \exp \left[ -\frac{1}{2}
                                  \left( \frac{r}{\sigma} \right)^2 \right];
                                  & r < r_{\mathrm{cut}} \\
                                 = & 0; & r \ge r_{\mathrm{cut}} \\
        \end{eqnarray*}

    See `Pair` for details on how forces are calculated and the available
    energy shifting and smoothing modes.

    .. py:attribute:: params

        The Gauss potential parameters. The dictionary has the following
        keys:

        * ``epsilon`` (`float`, **required**) - energy parameter
          :math:`\varepsilon` :math:`[\mathrm{energy}]`
        * ``sigma`` (`float`, **required**) - particle size :math:`\sigma`
          :math:`[\mathrm{length}]`

        Type: `TypeParameter` [`tuple` [``particle_type``, ``particle_type``],
        `dict`]

    .. py:attribute:: mode

        Energy shifting/smoothing mode: ``"none"``, ``"shift"``, or ``"xplor"``.

        Type: `str`

    Example::

        nl = nlist.Cell()
        gauss = pair.Gauss(default_r_cut=3.0, nlist=nl)
        gauss.params[('A', 'A')] = dict(epsilon=1.0, sigma=1.0)
        gauss.r_cut[('A', 'B')] = 3.0
    """
    _cpp_class_name = "PotentialPairGauss"

    def __init__(self, nlist, default_r_cut=None, default_r_on=0., mode='none'):
        super().__init__(nlist, default_r_cut, default_r_on, mode)
        params = TypeParameter(
            'params', 'particle_types',
            TypeParameterDict(epsilon=float, sigma=float, len_keys=2))
        self._add_typeparam(params)


class ExpandedLJ(Pair):
    r"""Expanded Lennard-Jones pair potential.

    Args:
        nlist (`hoomd.md.nlist.NList`): Neighbor list.
        default_r_cut (float): Default cutoff radius :math:`[\mathrm{length}]`.
        default_r_on (float): Default turn-on radius :math:`[\mathrm{length}]`.
        mode (str): Energy shifting mode.

    `ExpandedLJ` specifies that a radially-shifted Lennard-Jones
    type pair potential should be applied between every non-excluded
    particle pair in the simulation.

    .. math::
        :nowrap:

        \begin{eqnarray*}
        V_{\mathrm{ExpandedLJ}}(r)  = & 4 \varepsilon \left[ \left(
                                \frac{\sigma}{r - \Delta} \right)^{12} -
                                \left( \frac{\sigma}{r - \Delta}
                                \right)^{6} \right]; & r < (r_{\mathrm{cut}}) \\
                             = & 0; & r \ge (r_{\mathrm{cut}}) \\
        \end{eqnarray*}

    See `Pair` for details on how forces are calculated and the
    available energy shifting and smoothing modes.

    Note:
        To replicate the behavior of the SLJ potential in HOOMD v2, set
        `hoomd.md.pair.Pair.r_cut` to ``r_cut_unshifted + delta``.

    .. py:attribute:: params

        The potential parameters. The dictionary has the following keys:

        * ``epsilon`` (`float`, **required**) - energy parameter
          :math:`\varepsilon` :math:`[\mathrm{energy}]`
        * ``sigma`` (`float`, **required**) - particle size :math:`\sigma`
          :math:`[\mathrm{length}]`
        * ``delta`` (`float`, **required**) - radial shift
          :math:`\Delta` :math:`[\mathrm{length}]`

        Type: `TypeParameter` [`tuple` [``particle_type``, ``particle_type``],
        `dict`]

    .. py:attribute:: mode

        Energy shifting/smoothing mode: ``"none"``, ``"shift"``, or ``"xplor"``.

        Type: `str`

    Example::

        nl = nlist.Cell()
        expanded_lj = pair.ExpandedLJ(default_r_cut=3.0, nlist=nl)
        expanded_lj.params[('A', 'A')] = dict(epsilon=1.0, sigma=1.0, delta=1.0)
        expanded_lj.params[('A', 'B')] = dict(
                                             epsilon=2.0,
                                             sigma=1.0,
                                             delta=0.75)
        expanded_lj.params[('B', 'B')] = dict(epsilon=1.0, sigma=1.0, delta=0.5)

    """
    _cpp_class_name = 'PotentialPairExpandedLJ'

    def __init__(self, nlist, default_r_cut=None, default_r_on=0., mode='none'):
        super().__init__(nlist, default_r_cut, default_r_on, mode)
        params = TypeParameter(
            'params', 'particle_types',
            TypeParameterDict(epsilon=float,
                              sigma=float,
                              delta=float,
                              len_keys=2))
        self._add_typeparam(params)
        self.mode = mode


class Yukawa(Pair):
    r"""Yukawa pair potential.

    Args:
        nlist (`hoomd.md.nlist.NList`): Neighbor list.
        default_r_cut (float): Default cutoff radius :math:`[\mathrm{length}]`.
        default_r_on (float): Default turn-on radius :math:`[\mathrm{length}]`.
        mode (str): Energy shifting/smoothing mode.

    `Yukawa` specifies that a Yukawa pair potential should be applied between
    every non-excluded particle pair in the simulation.

    .. math::
        :nowrap:

        \begin{eqnarray*}
          V_{\mathrm{yukawa}}(r) = & \varepsilon \frac{ \exp \left(
          -\kappa r \right) }{r}; & r < r_{\mathrm{cut}} \\
                                  = & 0; & r \ge r_{\mathrm{cut}} \\
        \end{eqnarray*}

    See `Pair` for details on how forces are calculated and the available
    energy shifting and smoothing modes.

    .. py:attribute:: params

        The Yukawa potential parameters. The dictionary has the following
        keys:

        * ``epsilon`` (`float`, **required**) - energy parameter
          :math:`\varepsilon` :math:`[\mathrm{energy}]`
        * ``kappa`` (`float`, **required**) - scaling parameter
          :math:`\kappa` :math:`[\mathrm{length}^{-1}]`

        Type: `TypeParameter` [`tuple` [``particle_type``, ``particle_type``],
        `dict`]

    .. py:attribute:: mode

        Energy shifting/smoothing mode: ``"none"``, ``"shift"``, or ``"xplor"``.

        Type: `str`

    Example::

        nl = nlist.Cell()
        yukawa = pair.Yukawa(default_r_cut=3.0, nlist=nl)
        yukawa.params[('A', 'A')] = dict(epsilon=1.0, kappa=1.0)
        yukawa.r_cut[('A', 'B')] = 3.0
    """
    _cpp_class_name = "PotentialPairYukawa"

    def __init__(self, nlist, default_r_cut=None, default_r_on=0., mode='none'):
        super().__init__(nlist, default_r_cut, default_r_on, mode)
        params = TypeParameter(
            'params', 'particle_types',
            TypeParameterDict(kappa=float, epsilon=float, len_keys=2))
        self._add_typeparam(params)


class Ewald(Pair):
    r"""Ewald pair potential.

    Args:
        nlist (`hoomd.md.nlist.NList`): Neighbor list.
        default_r_cut (float): Default cutoff radius :math:`[\mathrm{length}]`.

    `Ewald` specifies that a Ewald pair potential should be applied between
    every non-excluded particle pair in the simulation.

    .. math::
        :nowrap:

        \begin{eqnarray*}
         V_{\mathrm{ewald}}(r)  = & q_i q_j \left[\mathrm{erfc}\left(\kappa
                                    r + \frac{\alpha}{2\kappa}\right)
                                    \exp(\alpha r) \\
                                    + \mathrm{erfc}\left(\kappa r -
                                    \frac{\alpha}{2 \kappa}\right)
                                    \exp(-\alpha r)\right];
                                    & r < r_{\mathrm{cut}} \\
                            = & 0; & r \ge r_{\mathrm{cut}} \\
        \end{eqnarray*}

    Call `md.long_range.pppm.make_pppm_coulomb_forces` to create an instance
    of `Ewald` and `md.long_range.pppm.Coulomb` that together implement the PPPM
    method for electrostatics.

    See `Pair` for details on how forces are calculated. Note Ewald does not
    support energy shifting or smoothing.

    .. py:attribute:: params

        The Ewald potential parameters. The dictionary has the following keys:

        * ``kappa`` (`float`, **required**) - Splitting parameter
          :math:`\kappa` :math:`[\mathrm{length}^{-1}]`
        * ``alpha`` (`float`, **required**) - Debye screening length
          :math:`\alpha` :math:`[\mathrm{length}^{-1}]`

        Type: `TypeParameter` [`tuple` [``particle_type``, ``particle_type``],
        `dict`]

    .. py:attribute:: mode

        Energy shifting/smoothing mode: ``"none"``.

        Type: `str`

    Example::

        nl = nlist.Cell()
        ewald = pair.Ewald(default_r_cut=3.0, nlist=nl)
        ewald.params[('A', 'A')] = dict(kappa=1.0, alpha=1.5)
        ewald.r_cut[('A', 'B')] = 3.0
    """
    _cpp_class_name = "PotentialPairEwald"
    _accepted_modes = ("none",)

    def __init__(self, nlist, default_r_cut=None):
        super().__init__(nlist=nlist,
                         default_r_cut=default_r_cut,
                         default_r_on=0,
                         mode='none')
        params = TypeParameter(
            'params', 'particle_types',
            TypeParameterDict(kappa=float, alpha=0.0, len_keys=2))

        self._add_typeparam(params)


class Table(Pair):
    """Tabulated pair potential.

    Args:
        nlist (`hoomd.md.nlist.NList`): Neighbor list
        default_r_cut (float): Default cutoff radius :math:`[\\mathrm{length}]`.

    `Table` specifies that a tabulated pair potential should be applied between
    every non-excluded particle pair in the simulation in the range
    :math:`[r_{\\mathrm{min}}, r_{\\mathrm{cut}})`

    Note:
        For potentials that diverge near r=0, to set *r_min* to a non-zero
        value.

    The force :math:`\\vec{F}` is:

    .. math::
        :nowrap:

        \\begin{eqnarray*}
        \\vec{F}(\\vec{r}) = & 0; & r < r_{\\mathrm{min}} \\\\
                           = & F(r)\\hat{r};
                             & r_{\\mathrm{min}} \\le r < r_{\\mathrm{cut}} \\\\
                           = & 0; & r \\ge r_{\\mathrm{cut}} \\\\
        \\end{eqnarray*}

    and the potential :math:`V(r)` is:

    .. math::
        :nowrap:

        \\begin{eqnarray*}
        V(r) = & 0; & r < r_{\\mathrm{min}} \\\\
             = & V(r);
               & r_{\\mathrm{min}} \\le r < r_{\\mathrm{cut}} \\\\
             = & 0; & r \\ge r_{\\mathrm{cut}} \\\\
        \\end{eqnarray*}

    where :math:`\\vec{r}` is the vector pointing from one particle to the other
    in the pair, ``r_min`` is defined in `params`, and ``r_cut`` is defined in
    `Pair.r_cut`.

    Provide :math:`F(r)` and :math:`V(r)` on evenly spaced grid points points
    between :math:`r_{\\mathrm{min}}` and :math:`r_{\\mathrm{cut}}`. `Table`
    linearly interpolates values when :math:`r` lies between grid points and
    between the last grid point and :math:`r=r_{\\mathrm{cut}}`.  The force must
    be specificed commensurate with the potential: :math:`F = -\\frac{\\partial
    V}{\\partial r}`.

    `Table` does not support energy shifting or smoothing modes.

    Attributes:
        params (`TypeParameter` [\
          `tuple` [``particle_type``, ``particle_type``],\
          `dict`]):
          The potential parameters. The dictionary has the following keys:

          * ``r_min`` (`float`, **required**) - the minimum distance to apply
            the tabulated potential, corresponding to the first element of the
            energy and force arrays :math:`[\\mathrm{length}]`.

          * ``V`` ((*N*,) `numpy.ndarray` of `float`, **required**) -
            the tabulated energy values :math:`[\\mathrm{energy}]`.

          * ``F`` ((*N*,) `numpy.ndarray` of `float`, **required**) -
            the tabulated force values :math:`[\\mathrm{force}]`. Must have the
            same length as ``V``.

        mode (str): Energy shifting/smoothing mode: ``"none"``.

    Note:
        The implicitly defined :math:`r` values are those that would be returned
        by ``numpy.linspace(r_min, r_cut, len(V), endpoint=False)``.

    Tip:
        Define non-interacting potentials with::

            table.params[(type1, type2)] = dict(r_min=0, V=[0], F=[0])
            table.r_cut[(type1, type2)] = 0

        There must be at least one element in V and F, but the ``r_cut`` value
        of 0 disables the interaction entirely.
    """
    _cpp_class_name = "PotentialPairTable"
    _accepted_modes = ("none",)

    def __init__(self, nlist, default_r_cut=None):
        super().__init__(nlist,
                         default_r_cut=default_r_cut,
                         default_r_on=0,
                         mode='none')
        params = TypeParameter(
            'params', 'particle_types',
            TypeParameterDict(
                r_min=float,
                V=hoomd.data.typeconverter.NDArrayValidator(np.float64),
                F=hoomd.data.typeconverter.NDArrayValidator(np.float64),
                len_keys=2))
        self._add_typeparam(params)


class Morse(Pair):
    r"""Morse pair potential.

    Args:
        nlist (`hoomd.md.nlist.NList`): Neighbor list.
        default_r_cut (float): Default cutoff radius :math:`[\mathrm{length}]`.
        default_r_on (float): Default turn-on radius :math:`[\mathrm{length}]`.
        mode (str): Energy shifting/smoothing mode.

    `Morse` specifies that a Morse pair potential should be applied between
    every non-excluded particle pair in the simulation.

    .. math::
        :nowrap:

        \begin{eqnarray*}
        V_{\mathrm{morse}}(r) = & D_0 \left[ \exp \left(-2\alpha\left(
            r-r_0\right)\right) -2\exp \left(-\alpha\left(r-r_0\right)
            \right) \right]; & r < r_{\mathrm{cut}} \\
            = & 0; & r \ge r_{\mathrm{cut}} \\
        \end{eqnarray*}

    See `Pair` for details on how forces are calculated and the available
    energy shifting and smoothing modes.

    .. py:attribute:: params

        The potential parameters. The dictionary has the following keys:

        * ``D0`` (`float`, **required**) - depth of the potential at its
          minimum :math:`D_0` :math:`[\mathrm{energy}]`
        * ``alpha`` (`float`, **required**) - the width of the potential well
          :math:`\alpha` :math:`[\mathrm{length}^{-1}]`
        * ``r0`` (`float`, **required**) - position of the minimum
          :math:`r_0` :math:`[\mathrm{length}]`

        Type: `TypeParameter` [`tuple` [``particle_type``, ``particle_type``],
        `dict`]

    .. py:attribute:: mode

        Energy shifting/smoothing mode: ``"none"``, ``"shift"``, or ``"xplor"``.

        Type: `str`

    Example::

        nl = nlist.Cell()
        morse = pair.Morse(default_r_cut=3.0, nlist=nl)
        morse.params[('A', 'A')] = dict(D0=1.0, alpha=3.0, r0=1.0)
        morse.r_cut[('A', 'B')] = 3.0
    """

    _cpp_class_name = "PotentialPairMorse"

    def __init__(self, nlist, default_r_cut=None, default_r_on=0., mode='none'):
        super().__init__(nlist, default_r_cut, default_r_on, mode)
        params = TypeParameter(
            'params', 'particle_types',
            TypeParameterDict(D0=float, alpha=float, r0=float, len_keys=2))
        self._add_typeparam(params)


class DPD(Pair):
    r"""Dissipative Particle Dynamics.

    Args:
        nlist (`hoomd.md.nlist.NList`): Neighbor list
        kT (`hoomd.variant` or `float`): Temperature of
            thermostat :math:`[\mathrm{energy}]`.
        default_r_cut (float): Default cutoff radius :math:`[\mathrm{length}]`.

    `DPD` specifies that a DPD pair force should be applied between every
    non-excluded particle pair in the simulation, including an interaction
    potential, pairwise drag force, and pairwise random force. See `Groot and
    Warren 1997 <http://dx.doi.org/10.1063/1.474784>`_.

    .. math::
        :nowrap:

        \begin{eqnarray*}
        F = F_{\mathrm{C}}(r) + F_{\mathrm{R,ij}}(r_{ij}) +
        F_{\mathrm{D,ij}}(v_{ij}) \\
        \end{eqnarray*}

    .. math::
        :nowrap:

        \begin{eqnarray*}
        F_{\mathrm{C}}(r) = & A \cdot  w(r_{ij}) \\
        F_{\mathrm{R, ij}}(r_{ij}) = & - \theta_{ij}\sqrt{3}
        \sqrt{\frac{2k_b\gamma T}{\Delta t}}\cdot w(r_{ij})  \\
        F_{\mathrm{D, ij}}(r_{ij}) = & - \gamma w^2(r_{ij})\left(
        \hat r_{ij} \circ v_{ij} \right)  \\
        \end{eqnarray*}

    .. math::
        :nowrap:

        \begin{eqnarray*}
        w(r_{ij}) = &\left( 1 - r/r_{\mathrm{cut}} \right);
        & r < r_{\mathrm{cut}} \\
                  = & 0; & r \ge r_{\mathrm{cut}} \\
        \end{eqnarray*}

    where :math:`\hat r_{ij}` is a normalized vector from particle i to
    particle j, :math:`v_{ij} = v_i - v_j`, and :math:`\theta_{ij}` is a
    uniformly distributed random number in the range [-1, 1].

    `C. L. Phillips et. al. 2011 <http://dx.doi.org/10.1016/j.jcp.2011.05.021>`_
    describes the DPD implementation details in HOOMD-blue. Cite it if you
    utilize the DPD functionality in your work.

    `DPD` does not implement any energy shift / smoothing modes due to the
    function of the force.

    To use the DPD thermostat, an `hoomd.md.methods.NVE` integrator
    must be applied to the system and the user must specify a temperature.  Use
    of the dpd thermostat pair force with other integrators will result in
    unphysical behavior. To use pair.dpd with a different conservative potential
    than :math:`F_C`, set A to zero and define the conservative pair potential
    separately.  Note that DPD thermostats are often defined in terms of
    :math:`\sigma` where :math:`\sigma = \sqrt{2k_b\gamma T}`.

    .. py:attribute:: params

        The force parameters. The dictionary has the following keys:

        * ``A`` (`float`, **required**) - :math:`A` :math:`[\mathrm{force}]`
        * ``gamma`` (`float`, **required**) - :math:`\gamma`
          :math:`[\mathrm{mass} \cdot \mathrm{time}^{-1}]`

        Type: `TypeParameter` [`tuple` [``particle_type``, ``particle_type``],
        `dict`]

    .. py:attribute:: mode

        Energy shifting/smoothing mode: ``"none"``.

        Type: `str`

    Example::

        nl = nlist.Cell()
        dpd = pair.DPD(nlist=nl, kT=1.0, default_r_cut=1.0)
        dpd.params[('A', 'A')] = dict(A=25.0, gamma=4.5)
        dpd.params[('A', 'B')] = dict(A=40.0, gamma=4.5)
        dpd.params[('B', 'B')] = dict(A=25.0, gamma=4.5)
        dpd.params[(['A', 'B'], ['C', 'D'])] = dict(A=40.0, gamma=4.5)
    """
    _cpp_class_name = "PotentialPairDPDThermoDPD"
    _accepted_modes = ("none",)

    def __init__(
        self,
        nlist,
        kT,
        default_r_cut=None,
    ):
        super().__init__(nlist=nlist,
                         default_r_cut=default_r_cut,
                         default_r_on=0,
                         mode='none')
        params = TypeParameter(
            'params', 'particle_types',
            TypeParameterDict(A=float, gamma=float, len_keys=2))
        self._add_typeparam(params)
        param_dict = ParameterDict(kT=hoomd.variant.Variant)
        param_dict["kT"] = kT
        self._param_dict.update(param_dict)

    def _add(self, simulation):
        """Add the operation to a simulation.

        DPD uses RNGs. Warn the user if they did not set the seed.
        """
        if isinstance(simulation, hoomd.Simulation):
            simulation._warn_if_seed_unset()

        super()._add(simulation)


class DPDConservative(Pair):
    r"""DPD Conservative pair force.

    Args:
        nlist (`hoomd.md.nlist.NList`): Neighbor list.
        default_r_cut (float): Default cutoff radius :math:`[\mathrm{length}]`.

    `DPDConservative` specifies the conservative part of the DPD pair potential
    should be applied between every non-excluded particle pair in the
    simulation. No thermostat (e.g. Drag Force and Random Force) is applied, as
    is in `DPD`.

    .. math::
        :nowrap:

        \begin{eqnarray*}
        V_{\mathrm{DPD-C}}(r) = & A \cdot \left( r_{\mathrm{cut}} - r
          \right) - \frac{1}{2} \cdot \frac{A}{r_{\mathrm{cut}}} \cdot
          \left(r_{\mathrm{cut}}^2 - r^2 \right);
          & r < r_{\mathrm{cut}} \\
                              = & 0; & r \ge r_{\mathrm{cut}} \\
        \end{eqnarray*}


    `DPDConservative` does not implement any energy shift / smoothing modes due
    to the function of the force.

    .. py:attribute:: params

        The potential parameters. The dictionary has the following keys:

        * ``A`` (`float`, **required**) - :math:`A` :math:`[\mathrm{force}]`

        Type: `TypeParameter` [`tuple` [``particle_type``, ``particle_type``],
        `dict`]

    .. py:attribute:: mode

        Energy shifting/smoothing mode: ``"none"``.

        Type: `str`

    Example::

        nl = nlist.Cell()
        dpdc = pair.DPDConservative(nlist=nl, default_r_cut=3.0)
        dpdc.params[('A', 'A')] = dict(A=1.0)
        dpdc.params[('A', 'B')] = dict(A=2.0, r_cut = 1.0)
        dpdc.params[(['A', 'B'], ['C', 'D'])] = dict(A=3.0)
    """
    _cpp_class_name = "PotentialPairDPD"
    _accepted_modes = ("none",)

    def __init__(self, nlist, default_r_cut=None):
        # initialize the base class
        super().__init__(nlist=nlist,
                         default_r_cut=default_r_cut,
                         default_r_on=0,
                         mode='none')
        params = TypeParameter('params', 'particle_types',
                               TypeParameterDict(A=float, len_keys=2))
        self._add_typeparam(params)


class DPDLJ(Pair):
    r"""Dissipative Particle Dynamics with a LJ conservative force.

    Args:
        nlist (`hoomd.md.nlist.NList`): Neighbor list.
        kT (`hoomd.variant` or `float`): Temperature of
            thermostat :math:`[\mathrm{energy}]`.
        default_r_cut (float): Default cutoff radius :math:`[\mathrm{length}]`.
        mode (str): Energy shifting mode.

    `DPDLJ` specifies that a DPD thermostat and a Lennard-Jones pair potential
    should be applied between every non-excluded particle pair in the
    simulation.

    `C. L. Phillips et. al. 2011 <http://dx.doi.org/10.1016/j.jcp.2011.05.021>`_
    describes the DPD implementation details in HOOMD-blue. Cite it if you
    utilize the DPD functionality in your work.

    .. math::
        :nowrap:

        \begin{eqnarray*}
        F = F_{\mathrm{C}}(r) + F_{\mathrm{R,ij}}(r_{ij}) +
            F_{\mathrm{D,ij}}(v_{ij}) \\
        \end{eqnarray*}

    .. math::
        :nowrap:

        \begin{eqnarray*}
        F_{\mathrm{C}}(r) = & \partial V_{\mathrm{LJ}} / \partial r \\
        F_{\mathrm{R, ij}}(r_{ij}) = & - \theta_{ij}\sqrt{3}
            \sqrt{\frac{2k_b\gamma T}{\Delta t}}\cdot w(r_{ij})  \\
        F_{\mathrm{D, ij}}(r_{ij}) = & - \gamma w^2(r_{ij})
            \left( \hat r_{ij} \circ v_{ij} \right)  \\
        \end{eqnarray*}

    .. math::
        :nowrap:

        \begin{eqnarray*}
        V_{\mathrm{LJ}}(r) = & 4 \varepsilon \left[ \left(
            \frac{\sigma}{r} \right)^{12} -
             \left( \frac{\sigma}{r} \right)^{6} \right];
            & r < r_{\mathrm{cut}} \\
                            = & 0; & r \ge r_{\mathrm{cut}} \\
        \end{eqnarray*}

    .. math::
        :nowrap:

        \begin{eqnarray*}
        w(r_{ij}) = &\left( 1 - r/r_{\mathrm{cut}} \right);
            & r < r_{\mathrm{cut}} \\
                  = & 0; & r \ge r_{\mathrm{cut}} \\
        \end{eqnarray*}

    where :math:`\hat r_{ij}` is a normalized vector from particle i to
    particle j, :math:`v_{ij} = v_i - v_j`, and :math:`\theta_{ij}` is a
    uniformly distributed random number in the range [-1, 1].

    To use the DPD thermostat, an `hoomd.md.methods.NVE` integrator
    must be applied to the system and the user must specify a temperature. Use
    of the dpd thermostat pair force with other integrators will result in
    unphysical behavior.

    See `Pair` for details on how forces are calculated and the
    available energy shifting and smoothing modes.

    .. py:attribute:: params

        The DPDLJ potential parameters. The dictionary has the following keys:

        * ``epsilon`` (`float`, **required**) - :math:`\varepsilon`
          :math:`[\mathrm{energy}]`
        * ``sigma`` (`float`, **required**) - :math:`\sigma`
          :math:`[\mathrm{length}]`
        * ``gamma`` (`float`, **required**) - :math:`\gamma`
          :math:`[\mathrm{mass} \cdot \mathrm{time}^{-1}]`

        Type: `TypeParameter` [`tuple` [``particle_type``, ``particle_type``],
        `dict`]

    .. py:attribute:: mode

        Energy shifting/smoothing mode: ``"none"`` or ``"shift"``.

        Type: `str`

    Example::

        nl = nlist.Cell()
        dpdlj = pair.DPDLJ(nlist=nl, kT=1.0, default_r_cut=2.5)
        dpdlj.params[('A', 'A')] = dict(epsilon=1.0, sigma=1.0, gamma=4.5)
        dpdlj.params[(['A', 'B'], ['C', 'D'])] = dict(
            epsilon=3.0, sigma=1.0, gamma=1.2)
        dpdlj.r_cut[('B', 'B')] = 2.0**(1.0/6.0)
    """
    _cpp_class_name = "PotentialPairDPDLJThermoDPD"
    _accepted_modes = ("none", "shift")

    def __init__(self, nlist, kT, default_r_cut=None, mode='none'):

        super().__init__(nlist=nlist,
                         default_r_cut=default_r_cut,
                         default_r_on=0,
                         mode=mode)
        params = TypeParameter(
            'params', 'particle_types',
            TypeParameterDict(epsilon=float,
                              sigma=float,
                              gamma=float,
                              len_keys=2))
        self._add_typeparam(params)

        d = ParameterDict(kT=hoomd.variant.Variant)
        self._param_dict.update(d)

        self.kT = kT

    def _add(self, simulation):
        """Add the operation to a simulation.

        DPDLJ uses RNGs. Warn the user if they did not set the seed.
        """
        if isinstance(simulation, hoomd.Simulation):
            simulation._warn_if_seed_unset()

        super()._add(simulation)


class ForceShiftedLJ(Pair):
    r"""Force-shifted Lennard-Jones pair potential.

    Args:
        nlist (`hoomd.md.nlist.NList`): Neighbor list.
        default_r_cut (float): Default cutoff radius :math:`[\mathrm{length}]`.
        mode (str): Energy shifting/smoothing mode.

    `ForceShiftedLJ` specifies that a modified Lennard-Jones pair force should
    be applied between non-excluded particle pair in the simulation. The force
    differs from the one calculated by  `LJ` by the subtraction of the
    value of the force at :math:`r_{\mathrm{cut}}`, such that the force
    smoothly goes to zero at the cut-off. The potential is modified by a linear
    function. This potential can be used as a substitute for `LJ`,
    when the exact analytical form of the latter is not required but a smaller
    cut-off radius is desired for computational efficiency. See `Toxvaerd et.
    al. 2011 <http://dx.doi.org/10.1063/1.3558787>`_ for a discussion of this
    potential.

    .. math::
        :nowrap:

        \begin{eqnarray*}
        V(r) = & 4 \varepsilon \left[ \left( \frac{\sigma}{r}
          \right)^{12} - \left( \frac{\sigma}{r} \right)^{6}
          \right] + \Delta V(r); & r < r_{\mathrm{cut}}\\
             = & 0; & r \ge r_{\mathrm{cut}} \\
        \end{eqnarray*}

    .. math::

        \Delta V(r) = -(r - r_{\mathrm{cut}}) \frac{\partial
          V_{\mathrm{LJ}}}{\partial r}(r_{\mathrm{cut}})

    See `Pair` for details on how forces are calculated.

    .. py:attribute:: params

        The potential parameters. The dictionary has the following keys:

        * ``epsilon`` (`float`, **required**) - :math:`\varepsilon`
          :math:`[\mathrm{energy}]`
        * ``sigma`` (`float`, **required**) - :math:`\sigma`
          :math:`[\mathrm{length}]`

        Type: `TypeParameter` [`tuple` [``particle_type``, ``particle_type``],
        `dict`]

    .. py:attribute:: mode

        Energy shifting/smoothing mode: ``"none"``.

        Type: `str`

    Example::

        nl = nlist.Cell()
        fslj = pair.ForceShiftedLJ(nlist=nl, default_r_cut=1.5)
        fslj.params[('A', 'A')] = dict(epsilon=1.0, sigma=1.0)
    """
    _cpp_class_name = "PotentialPairForceShiftedLJ"
    _accepted_modes = ("none",)

    def __init__(self, nlist, default_r_cut=None):
        super().__init__(nlist=nlist,
                         default_r_cut=default_r_cut,
                         default_r_on=0,
                         mode='none')

        params = TypeParameter(
            'params', 'particle_types',
            TypeParameterDict(epsilon=float, sigma=float, len_keys=2))
        self._add_typeparam(params)


class Moliere(Pair):
    r"""Moliere pair potential.

    Args:
        nlist (`hoomd.md.nlist.NList`): Neighbor list.
        default_r_cut (float): Default cutoff radius :math:`[\mathrm{length}]`.
        default_r_on (float): Default turn-on radius :math:`[\mathrm{length}]`.
        mode (str): Energy shifting/smoothing mode.

    `Moliere` specifies that a Moliere type pair potential should be applied
    between every non-excluded particle pair in the simulation.

    .. math::
        :nowrap:

        \begin{eqnarray*}
        V_{\mathrm{Moliere}}(r)
          = & \frac{Z_i Z_j e^2}{4 \pi \epsilon_0 r_{ij}} \left[ 0.35 \exp
          \left( -0.3 \frac{r_{ij}}{a_F} \right) + \\
          0.55 \exp \left( -1.2 \frac{r_{ij}}{a_F} \right) + 0.10 \exp
          \left( -6.0 \frac{r_{ij}}{a_F} \right) \right];
          & r < r_{\mathrm{cut}} \\
          = & 0; & r > r_{\mathrm{cut}} \\
        \end{eqnarray*}

    Where each parameter is defined as:

    - :math:`Z_i` - *Z_i* - Atomic number of species i
      :math:`[\mathrm{dimensionless}]`
    - :math:`Z_j` - *Z_j* - Atomic number of species j
      :math:`[\mathrm{dimensionless}]`
    - :math:`e` - *elementary_charge* - The elementary charge
      :math:`[\mathrm{charge}]`
    - :math:`a_F = \frac{0.8853 a_0}{\left( \sqrt{Z_i} + \sqrt{Z_j}
      \right)^{2/3}}`, where :math:`a_0` is the Bohr radius
      :math:`[\mathrm{length}]`

    See `Pair` for details on how forces are calculated and the available
    energy shifting and smoothing modes.

    .. py:attribute:: params

        The potential parameters. The dictionary has the following keys:

        * ``qi`` (`float`, **required**) -
          :math:`q_i = Z_i \frac{e}{\sqrt{4 \pi \epsilon_0}}`
          :math:`[\mathrm{charge}]`
        * ``qj`` (`float`, **required**) -
          :math:`q_j = Z_j \frac{e}{\sqrt{4 \pi \epsilon_0}}`
          :math:`[\mathrm{charge}]`

        * ``aF`` (`float`, **required**) -
          :math:`a_F = \frac{0.8853 a_0}{\left( \sqrt{Z_i} + \sqrt{Z_j}
          \right)^{2/3}}` :math:`[\mathrm{length}]`

        Type: `TypeParameter` [`tuple` [``particle_type``, ``particle_type``],
        `dict`]

    .. py:attribute:: mode

        Energy shifting/smoothing mode: ``"none"``, ``"shift"``, or ``"xplor"``.

        Type: `str`

    Example::

        nl = nlist.Cell()
        moliere = pair.Moliere(default_r_cut = 3.0, nlist=nl)

        Zi = 54
        Zj = 7
        e = 1
        a0 = 1
        aF = 0.8853 * a0 / (np.sqrt(Zi) + np.sqrt(Zj))**(2/3)

        moliere.params[('A', 'B')] = dict(qi=Zi*e, qj=Zj*e, aF=aF)
    """
    _cpp_class_name = "PotentialPairMoliere"

    def __init__(self, nlist, default_r_cut=None, default_r_on=0., mode='none'):
        super().__init__(nlist, default_r_cut, default_r_on, mode)
        params = TypeParameter(
            'params', 'particle_types',
            TypeParameterDict(qi=float, qj=float, aF=float, len_keys=2))
        self._add_typeparam(params)


class ZBL(Pair):
    r"""ZBL pair potential.

    Args:
        nlist (`hoomd.md.nlist.NList`): Neighbor list.
        default_r_cut (float): Default cutoff radius :math:`[\mathrm{length}]`.
        default_r_on (float): Default turn-on radius :math:`[\mathrm{length}]`.

    `ZBL` specifies that a Ziegler-Biersack-Littmark pair potential
    should be applied between every non-excluded particle pair in the
    simulation.

    .. math::
        :nowrap:

        \begin{eqnarray*}
        V_{\mathrm{ZBL}}(r) =
          & \frac{Z_i Z_j e^2}{4 \pi \epsilon_0 r_{ij}} \left[ 0.1818
          \exp \left( -3.2 \frac{r_{ij}}{a_F} \right) \\
          + 0.5099 \exp \left( -0.9423 \frac{r_{ij}}{a_F} \right) \\
          + 0.2802 \exp \left( -0.4029 \frac{r_{ij}}{a_F} \right) \\
          + 0.02817 \exp \left( -0.2016 \frac{r_{ij}}{a_F} \right) \right];
          & r < r_{\mathrm{cut}} \\
          = & 0; & r > r_{\mathrm{cut}} \\
        \end{eqnarray*}

    Where each parameter is defined as:

    - :math:`Z_i` - *Z_i* - Atomic number of species i
      :math:`[\mathrm{dimensionless}]`
    - :math:`Z_j` - *Z_j* - Atomic number of species j
      :math:`[\mathrm{dimensionless}]`
    - :math:`e` - *elementary_charge* - The elementary charge
      :math:`[\mathrm{charge}]`
    - :math:`a_F = \frac{0.8853 a_0}{ Z_i^{0.23} + Z_j^{0.23} }`, where
      :math:`a_0` is the Bohr radius :math:`[\mathrm{length}]`

    See `Pair` for details on how forces are calculated. Note ZBL does not
    support energy shifting or smoothing.

    .. py:attribute:: params

        The ZBL potential parameters. The dictionary has the following keys:

        * ``q_i`` (`float`, **required**) - :math:`q_i=Z_i \frac{e}{\sqrt{4
          \pi \epsilon_0}}` :math:`[\mathrm{charge}]`
        * ``q_j`` (`float`, **required**) - :math:`q_j=Z_j \frac{e}{\sqrt{4
          \pi \epsilon_0}}` :math:`[\mathrm{charge}]`
        * ``a_F`` (`float`, **required**) -
          :math:`a_F = \frac{0.8853 a_0}{ Z_i^{0.23} + Z_j^{0.23} }`
          :math:`[\mathrm{length}]`

        Type: `TypeParameter` [`tuple` [``particle_type``, ``particle_type``],
        `dict`]

    .. py:attribute:: mode

        Energy shifting/smoothing mode: ``"none"``.

        Type: `str`

    Example::

        nl = nlist.Cell()
        zbl = pair.ZBL(default_r_cut=3.0, nlist=nl)

        Zi = 54
        Zj = 7
        e = 1
        a0 = 1
        aF = 0.8853 * a0 / (Zi**(0.23) + Zj**(0.23))

        zbl.params[('A', 'B')] = dict(qi=Zi*e, qj=Zj*e, aF=aF)
    """
    _cpp_class_name = "PotentialPairZBL"
    _accepted_modes = ("none",)

    def __init__(self, nlist, default_r_cut=None, default_r_on=0.):

        super().__init__(nlist, default_r_cut, default_r_on, 'none')
        params = TypeParameter(
            'params', 'particle_types',
            TypeParameterDict(qi=float, qj=float, aF=float, len_keys=2))
        self._add_typeparam(params)


class Mie(Pair):
    r"""Mie pair potential.

    Args:
        nlist (`hoomd.md.nlist.NList`): Neighbor list
        default_r_cut (float): Default cutoff radius :math:`[\mathrm{length}]`.
        default_r_on (float): Default turn-on radius :math:`[\mathrm{length}]`.
        mode (str): Energy shifting/smoothing mode.

    `Mie` specifies that a Mie pair potential should be applied between every
    non-excluded particle pair in the simulation.

    .. math::
        :nowrap:

        \begin{eqnarray*}
        V_{\mathrm{mie}}(r)
          = & \left( \frac{n}{n-m} \right) {\left( \frac{n}{m}
          \right)}^{\frac{m}{n-m}} \varepsilon \left[ \left(
          \frac{\sigma}{r} \right)^{n} - \left( \frac{\sigma}{r}
          \right)^{m} \right]; & r < r_{\mathrm{cut}} \\
          = & 0; & r \ge r_{\mathrm{cut}} \\
        \end{eqnarray*}

    See `Pair` for details on how forces are calculated and the available
    energy shifting and smoothing modes.

    .. py:attribute:: params

        The potential parameters. The dictionary has the following keys:

        * ``epsilon`` (`float`, **required**) - :math:`\varepsilon`
          :math:`[\mathrm{energy}]`
        * ``sigma`` (`float`, **required**) - :math:`\sigma`
          :math:`[\mathrm{length}]`
        * ``n`` (`float`, **required**) - :math:`n`
          :math:`[\mathrm{dimensionless}]`
        * ``m`` (`float`, **required**) - :math:`m`
          :math:`[\mathrm{dimensionless}]`

        Type: `TypeParameter` [`tuple` [``particle_type``, ``particle_type``],
        `dict`]

    .. py:attribute:: mode

        Energy shifting/smoothing mode: ``"none"``, ``"shift"``, or ``"xplor"``.

        Type: `str`

    Example::

        nl = nlist.Cell()
        mie = pair.Mie(nlist=nl, default_r_cut=3.0)
        mie.params[('A', 'A')] = dict(epsilon=1.0, sigma=1.0, n=12, m=6)
        mie.r_cut[('A', 'A')] = 2**(1.0/6.0)
        mie.r_on[('A', 'A')] = 2.0
        mie.params[(['A', 'B'], ['C', 'D'])] = dict(epsilon=1.5, sigma=2.0)
    """
    _cpp_class_name = "PotentialPairMie"

    def __init__(self, nlist, default_r_cut=None, default_r_on=0., mode='none'):

        super().__init__(nlist, default_r_cut, default_r_on, mode)
        params = TypeParameter(
            'params', 'particle_types',
            TypeParameterDict(epsilon=float,
                              sigma=float,
                              n=float,
                              m=float,
                              len_keys=2))

        self._add_typeparam(params)


class ExpandedMie(Pair):
    """Expanded Mie pair potential.

    Args:
        nlist (`hoomd.md.nlist.NList`): Neighbor list.
        default_r_cut (float): Default cutoff radius (in distance units).
        default_r_on (float): Default turn-on radius (in distance units).
        mode (str): Energy shifting/smoothing mode.

    `ExpandedMie` specifies that a radially shifted Mie pair potential should be
    applied between every non-excluded particle pair in the simulation.

    .. math::
        :nowrap:

        \\begin{eqnarray*}
        V_{\\mathrm{mie}}(r)
          = & \\left( \\frac{n}{n-m} \\right) {\\left( \\frac{n}{m}
          \\right)}^{\\frac{m}{n-m}} \\varepsilon \\left[ \\left(
          \\frac{\\sigma}{r-\\Delta} \\right)^{n} - \\left( \\frac
          {\\sigma}{r-\\Delta}
          \\right)^{m} \\right]; & r < r_{\\mathrm{cut}} \\\\
          = & 0; & r \\ge r_{\\mathrm{cut}} \\\\
        \\end{eqnarray*}

    See `Pair` for details on how forces are calculated and the available energy
    shifting and smoothing modes.

    .. py:attribute:: params

        The Expanded Mie potential parameters.
        The dictionary has the following keys:

        * ``epsilon`` (`float`, **required**) -
          :math:`\\epsilon` :math:`[\\mathrm{energy}]`.
        * ``sigma`` (`float`, **required**) -
          :math:`\\sigma` :math:`[\\mathrm{length}]`.
        * ``n`` (`float`, **required**) -
          :math:`n` :math:`[\\mathrm{dimensionless}]`.
        * ``m`` (`float`, **required**) -
          :math:`m` :math:`[\\mathrm{dimensionless}]`.
        * ``delta`` (`float`, **required**) -
          :math:`\\Delta` :math:`[\\mathrm{length}]`.

        Type: `TypeParameter` [ `tuple` [``particle_type``, ``particle_type``],
        `dict`]

    .. py:attribute:: mode

        Energy shifting/smoothing mode: ``"none"``, ``"shift"``, or ``"xplor"``.

        Type: `str`

    Example::

        nl = nlist.Cell()
        expanded_mie = pair.ExpandedMie(nlist=nl, default_r_cut=3.0)
        mie.params[('A', 'B')] = {
            "epsilon": 1.0, "sigma": 1.0, "n": 12, "m": 6,
            "delta": 0.5}
        expanded_mie.r_cut[('A', 'B')] = 2**(1.0 / 6.0)
        expanded_mie.params[(['A', 'B'], ['C', 'D'])] = {
            "epsilon": 1.5, "sigma": 2.0, "n": 12, "m": 6,
            "delta": 0.5}
    """
    _cpp_class_name = "PotentialPairExpandedMie"

    def __init__(self, nlist, default_r_cut=None, default_r_on=0., mode='none'):

        super().__init__(nlist, default_r_cut, default_r_on, mode)
        params = TypeParameter(
            'params', 'particle_types',
            TypeParameterDict(epsilon=float,
                              sigma=float,
                              n=float,
                              m=float,
                              delta=float,
                              len_keys=2))

        self._add_typeparam(params)


class ReactionField(Pair):
    r"""Onsager reaction field pair potential.

    Args:
        nlist (`hoomd.md.nlist.NList`): Neighbor list.
        default_r_cut (float): Default cutoff radius :math:`[\mathrm{length}]`.
        default_r_on (float): Default turn-on radius :math:`[\mathrm{length}]`.
        mode (str): Energy shifting/smoothing mode.

    `ReactionField` specifies that an Onsager reaction field pair potential
    should be applied between every non-excluded particle pair in the
    simulation.

    Reaction field electrostatics is an approximation to the screened
    electrostatic interaction, which assumes that the medium can be treated as
    an electrostatic continuum of dielectric constant :math:`\epsilon_{RF}`
    outside the cutoff sphere of radius :math:`r_{\mathrm{cut}}`. See: `Barker
    et. al. 1973 <http://dx.doi.org/10.1080/00268977300102101>`_.

    .. math::

       V_{\mathrm{RF}}(r) = \varepsilon \left[ \frac{1}{r} +
           \frac{(\epsilon_{RF}-1) r^2}{(2 \epsilon_{RF} + 1) r_c^3} \right]

    By default, the reaction field potential does not require charge or diameter
    to be set. Two parameters, :math:`\varepsilon` and :math:`\epsilon_{RF}`
    are needed. If :math:`\epsilon_{RF}` is specified as zero, it will
    represent infinity.

    If *use_charge* is set to True, the following formula is evaluated instead:

    .. math::

        V_{\mathrm{RF}}(r) = q_i q_j \varepsilon \left[ \frac{1}{r} +
          \frac{(\epsilon_{RF}-1) r^2}{(2 \epsilon_{RF} + 1) r_c^3} \right]

    where :math:`q_i` and :math:`q_j` are the charges of the particle pair.

    See `Pair` for details on how forces are calculated and the available
    energy shifting and smoothing modes.

    .. py:attribute:: params

        The potential parameters. The dictionary has the following keys:

        * ``epsilon`` (`float`, **required**) - :math:`\varepsilon`
          :math:`[\mathrm{energy} \cdot \mathrm{length}]`
        * ``eps_rf`` (`float`, **required**) - :math:`\epsilon_{RF}`
          :math:`[\mathrm{dimensionless}]`
        * ``use_charge`` (`boolean`, **optional**) - evaluate pair potential
          using particle charges (*default*: False)

        Type: `TypeParameter` [`tuple` [``particle_type``, ``particle_type``],
        `dict`]

    .. py:attribute:: mode

        Energy shifting/smoothing mode: ``"none"``, ``"shift"``, or ``"xplor"``.

        Type: `str`

    Example::

        nl = nlist.Cell()
        reaction_field = pair.reaction_field(nl, default_r_cut=3.0)
        reaction_field.params[('A', 'B')] = dict(epsilon=1.0, eps_rf=1.0)
        reaction_field.params[('B', 'B')] = dict(
            epsilon=1.0, eps_rf=0.0, use_charge=True)
    """
    _cpp_class_name = "PotentialPairReactionField"

    def __init__(self, nlist, default_r_cut=None, default_r_on=0., mode='none'):
        super().__init__(nlist, default_r_cut, default_r_on, mode)
        params = TypeParameter(
            'params', 'particle_types',
            TypeParameterDict(epsilon=float,
                              eps_rf=float,
                              use_charge=False,
                              len_keys=2))

        self._add_typeparam(params)


class DLVO(Pair):
    r"""DLVO colloidal interaction.

    Args:
        nlist (`hoomd.md.nlist.NList`): Neighbor list.
        default_r_cut (float): Default cutoff radius :math:`[\mathrm{length}]`.
        default_r_on (float): Default turn-on radius :math:`[\mathrm{length}]`.
        name (str): Name of the force instance.
        mode (str): Energy shifting mode.

    `DLVO` computes the energy and force from the DLVO dispersion and
    electrostatic interaction between every non-excluded pair of particles.

    .. math::
        :nowrap:

        \begin{eqnarray*}
        V_{\mathrm{DLVO}}(r)  = & - \frac{A}{6} \left[
            \frac{2a_1a_2}{r^2 - (a_1+a_2)^2} +
            \frac{2a_1a_2}{r^2 - (a_1-a_2)^2} \\
            + \log \left(
            \frac{r^2 - (a_1+a_2)^2}{r^2 - (a_1-a_2)^2} \right) \right]
            & \\
            & + \frac{a_1 a_2}{a_1+a_2} Z e^{-\kappa(r - (a_1+a_2))};
            & r < r_{\mathrm{cut}} \\
            = & 0; & r \ge r_{\mathrm{cut}}
        \end{eqnarray*}

    where :math:`a_1` is the radius of first particle in the pair, :math:`a_2`
    is the radius of second particle in the pair, :math:`A` is the Hamaker
    constant, :math:`Z` is proportional to the surface electric potential,
    and :math:`\kappa` is the screening parameter.

    The first term corresponds to the attractive van der Waals interaction with
    and the second term to the repulsive double-layer interaction between two
    spherical surfaces. See "Intermolecular and Surface Forces" Israelachvili
    2011, pp. 317.

    .. py:attribute:: params

        The potential parameters. The dictionary has the following keys:

        * ``A`` (`float`, **required**) - Hamaker constant :math:`A`
          :math:`[\mathrm{energy}]`
        * ``a1`` (`float`, **required**) - Radius of first particle :math:`a_1`
          :math:`[\mathrm{length}]`
        * ``a2`` (`float`, **required**) - Radius of second particle :math:`a_2`
          :math:`[\mathrm{length}]`
        * ``kappa`` (`float`, **required**) - screening parameter
          :math:`\kappa` :math:`[\mathrm{length}^{-1}]`
        * ``Z`` surface electric potential (`float`, **required**) - :math:`Z`
          :math:`[\mathrm{energy} \cdot \mathrm{length}^{-1}]`

        Type: `TypeParameter` [`tuple` [``particle_type``, ``particle_type``],
        `dict`]

    .. py:attribute:: mode

        Energy shifting/smoothing mode: ``"none"`` or ``"shift"``.

        Type: `str`

    Example::

        nl = hoomd.md.nlist.Cell()
        dlvo = hoomd.md.pair.DLVO(nlist=nl)
        dlvo.params[('A', 'A')] = dict(A=1.0, kappa=1.0, Z=2, a1=1, a2=1)
        dlvo.params[('A', 'B')] = dict(A=2.0, kappa=0.5, Z=3, a1=1, a2=3)
        dlvo.params[('B', 'B')] = dict(A=2.0, kappa=0.5, Z=3, a1=3, a2=3)
    """
    _cpp_class_name = "PotentialPairDLVO"
    _accepted_modes = ("none", "shift")

    def __init__(self, nlist, default_r_cut=None, default_r_on=0., mode='none'):
        if mode == 'xplor':
            raise ValueError("xplor is not a valid mode for the DLVO potential")

        super().__init__(nlist, default_r_cut, default_r_on, mode)
        params = TypeParameter(
            'params', 'particle_types',
            TypeParameterDict(
                kappa=float,
                Z=float,
                A=float,
                a1=float,
                a2=float,
                len_keys=2,
            ))
        self._add_typeparam(params)

        # this potential needs diameter shifting on
        self.nlist.diameter_shift = True


class Buckingham(Pair):
    r"""Buckingham pair potential.

    Args:
        nlist (`hoomd.md.nlist.NList`): Neighbor list.
        default_r_cut (float): Default cutoff radius :math:`[\mathrm{length}]`.
        default_r_on (float): Default turn-on radius :math:`[\mathrm{length}]`.
        mode (str): Energy shifting/smoothing mode.

    `Buckingham` specifies that a Buckingham pair potential should be applied
    between every non-excluded particle pair in the simulation.

    .. math::
        :nowrap:

        \begin{eqnarray*}
        V_{\mathrm{Buckingham}}(r) = & A \exp\left(-\frac{r}{\rho}\right)
          - \frac{C}{r^6}; & r < r_{\mathrm{cut}} \\
          = & 0; & r \ge r_{\mathrm{cut}} \\
        \end{eqnarray*}

    See `Pair` for details on how forces are calculated and the available
    energy shifting and smoothing modes.

    .. py:attribute:: params

        The potential parameters. The dictionary has the following keys:

        * ``A`` (`float`, **required**) - :math:`A` :math:`[\mathrm{energy}]`
        * ``rho`` (`float`, **required**) - :math:`\rho`
          :math:`[\mathrm{length}]`
        * ``C`` (`float`, **required**) - :math:`C` :math:`[\mathrm{energy}]`

        Type: `TypeParameter` [`tuple` [``particle_type``, ``particle_type``],
        `dict`]

    .. py:attribute:: mode

        Energy shifting/smoothing mode: ``"none"``, ``"shift"``, or ``"xplor"``.

        Type: `str`

    Example::

        nl = nlist.Cell()
        buck = pair.Buckingham(nl, default_r_cut=3.0)
        buck.params[('A', 'A')] = {'A': 2.0, 'rho'=0.5, 'C': 1.0}
        buck.params[('A', 'B')] = dict(A=1.0, rho=1.0, C=1.0)
        buck.params[('B', 'B')] = dict(A=2.0, rho=2.0, C=2.0)
    """

    _cpp_class_name = "PotentialPairBuckingham"

    def __init__(self, nlist, default_r_cut=None, default_r_on=0., mode='none'):
        super().__init__(nlist, default_r_cut, default_r_on, mode)
        params = TypeParameter(
            'params', 'particle_types',
            TypeParameterDict(A=float, rho=float, C=float, len_keys=2))
        self._add_typeparam(params)


class LJ1208(Pair):
    r"""Lennard-Jones 12-8 pair potential.

    Args:
        nlist (`hoomd.md.nlist.NList`): Neighbor list.
        default_r_cut (float): Default cutoff radius :math:`[\mathrm{length}]`.
        default_r_on (float): Default turn-on radius :math:`[\mathrm{length}]`.
        mode (str): Energy shifting/smoothing mode.

    `LJ1208` specifies that a Lennard-Jones 12-8 pair potential should be
    applied between every non-excluded particle pair in the simulation.

    .. math::
        :nowrap:

        \begin{eqnarray*}
        V_{\mathrm{LJ}}(r)
          = & 4 \varepsilon \left[ \left( \frac{\sigma}{r} \right)^{12} -
          \left( \frac{\sigma}{r} \right)^{8} \right];
          & r < r_{\mathrm{cut}} \\
          = & 0; & r \ge r_{\mathrm{cut}} \\
        \end{eqnarray*}

    See `Pair` for details on how forces are calculated and the available
    energy shifting and smoothing modes.

    .. py:attribute:: params

        The potential parameters. The dictionary has the following keys:

        * ``epsilon`` (`float`, **required**) - energy parameter
          :math:`\varepsilon` :math:`[\mathrm{energy}]`
        * ``sigma`` (`float`, **required**) - particle size :math:`\sigma`
          :math:`[\mathrm{length}]`

        Type: `TypeParameter` [`tuple` [``particle_type``, ``particle_type``],
        `dict`]

    .. py:attribute:: mode

        Energy shifting/smoothing mode: ``"none"``, ``"shift"``, or ``"xplor"``.

        Type: `str`

    Example::

        nl = nlist.Cell()
        lj1208 = pair.LJ1208(nl, default_r_cut=3.0)
        lj1208.params[('A', 'A')] = {'sigma': 1.0, 'epsilon': 1.0}
        lj1208.params[('A', 'B')] = dict(epsilon=2.0, sigma=1.0)
    """
    _cpp_class_name = "PotentialPairLJ1208"

    def __init__(self, nlist, default_r_cut=None, default_r_on=0., mode='none'):
        super().__init__(nlist, default_r_cut, default_r_on, mode)
        params = TypeParameter(
            'params', 'particle_types',
            TypeParameterDict(epsilon=float, sigma=float, len_keys=2))
        self._add_typeparam(params)


class LJ0804(Pair):
    r"""Lennard-Jones 8-4 pair potential.

    Args:
        nlist (`hoomd.md.nlist.NList`): Neighbor list.
        default_r_cut (float): Default cutoff radius :math:`[\mathrm{length}]`.
        default_r_on (float): Default turn-on radius :math:`[\mathrm{length}]`.
        mode (str): Energy shifting/smoothing mode.

    `LJ0804` specifies that a Lennard-Jones 8-4 pair potential should be
    applied between every non-excluded particle pair in the simulation.

    .. math::
        :nowrap:

        \begin{eqnarray*}
        V_{\mathrm{LJ}}(r)
          = & 4 \varepsilon \left[ \left( \frac{\sigma}{r} \right)^{8} -
          \left( \frac{\sigma}{r} \right)^{4} \right];
          & r < r_{\mathrm{cut}} \\
          = & 0: & r \ge r_{\mathrm{cut}} \\
        \end{eqnarray*}

    See `Pair` for details on how forces are calculated and the available
    energy shifting and smoothing modes.

    .. py:attribute:: params

        The LJ potential parameters. The dictionary has the following keys:

        * ``epsilon`` (`float`, **required**) -
          energy parameter :math:`\varepsilon` :math:`[\mathrm{energy}]`
        * ``sigma`` (`float`, **required**) -
          particle size :math:`\sigma` :math:`[\mathrm{length}]`

        Type: `TypeParameter` [`tuple` [``particle_type``, ``particle_type``],
        `dict`]

    .. py:attribute:: mode

        Energy shifting/smoothing mode: ``"none"``, ``"shift"``, or ``"xplor"``.

        Type: `str`

    Example::

        nl = nlist.Cell()
        lj0804 = pair.LJ0804(nl, default_r_cut=3.0)
        lj0804.params[('A', 'A')] = {'sigma': 1.0, 'epsilon': 1.0}
        lj0804.params[('A', 'B')] = dict(epsilon=2.0, sigma=1.0)
        lj0804.r_cut[('A', 'B')] = 3.0
    """
    _cpp_class_name = "PotentialPairLJ0804"

    def __init__(self, nlist, default_r_cut=None, default_r_on=0., mode='none'):
        super().__init__(nlist, default_r_cut, default_r_on, mode)
        params = TypeParameter(
            'params', 'particle_types',
            TypeParameterDict(epsilon=float, sigma=float, len_keys=2))
        self._add_typeparam(params)


class Fourier(Pair):
    r"""Fourier pair potential.

    Args:
        nlist (`hoomd.md.nlist.NList`): Neighbor list.
        default_r_cut (float): Default cutoff radius :math:`[\mathrm{length}]`.
        default_r_on (float): Default turn-on radius :math:`[\mathrm{length}]`.
        mode (str): Energy shifting/smoothing mode.

    `Fourier` specifies that a Fourier pair potential should be applied between
    every non-excluded particle pair in the simulation.

    .. math::
        :nowrap:

        \begin{eqnarray*}
        V_{\mathrm{Fourier}}(r)
          = & \frac{1}{r^{12}} + \frac{1}{r^2}\sum_{n=1}^4
          [a_n cos(\frac{n \pi r}{r_{cut}}) +
          b_n sin(\frac{n \pi r}{r_{cut}})];
          & r < r_{\mathrm{cut}}  \\
          = & 0; & r \ge r_{\mathrm{cut}} \\
        \end{eqnarray*}

        where:
        \begin{eqnarray*}
        a_1 = \sum_{n=2}^4 (-1)^n a_n
        \end{eqnarray*}

        \begin{eqnarray*}
        b_1 = \sum_{n=2}^4 n (-1)^n b_n
        \end{eqnarray*}

        is calculated to enforce close to zero value at r_cut.

    See `Pair` for details on how forces are calculated and the available
    energy shifting and smoothing modes.

    .. py:attribute:: params

        The Fourier potential parameters. The dictionary has the following
        keys:

        * ``a`` (`float`, **required**) - array of 3 values corresponding to
          a2, a3 and a4 in the Fourier series :math:`[\mathrm{dimensionless}]`
        * ``b`` (`float`, **required**) - array of 3 values corresponding to
          b2, b3 and b4 in the Fourier series :math:`[\mathrm{dimensionless}]`

        Type: `TypeParameter` [`tuple` [``particle_type``, ``particle_type``],
        `dict`]

    .. py:attribute:: mode

        Energy shifting/smoothing mode: ``"none"``, ``"shift"``, or ``"xplor"``.

        Type: `str`

    Example::

        nl = nlist.Cell()
        fourier = pair.Fourier(default_r_cut=3.0, nlist=nl)
        fourier.params[('A', 'A')] = dict(a=[a2,a3,a4], b=[b2,b3,b4])
    """
    _cpp_class_name = "PotentialPairFourier"

    def __init__(self, nlist, default_r_cut=None, default_r_on=0., mode='none'):
        super().__init__(nlist, default_r_cut, default_r_on, mode)
        params = TypeParameter(
            'params', 'particle_types',
            TypeParameterDict(a=(float, float, float),
                              b=(float, float, float),
                              len_keys=2))
        self._add_typeparam(params)


class OPP(Pair):
    r"""Oscillating pair potential.

    Args:
        nlist (:py:mod:`hoomd.md.nlist.NList`): Neighbor list.
        default_r_cut (float): Default cutoff radius :math:`[\mathrm{length}]`.
        default_r_on (float): Default turn-on radius :math:`[\mathrm{length}]`.
        mode (str): Energy shifting/smoothing mode.

    `OPP` specifies that an oscillating pair potential should be applied between
    every non-excluded particle pair in the simulation. The OPP potential can
    be used to model metallic interactions.

    .. math::
        :nowrap:

        \begin{equation*}
        V_{\mathrm{OPP}}(r) = C_1 r^{-\eta_1}
            + C_2 r^{-\eta_2} \cos{\left(k r - \phi\right)}
        \end{equation*}

    See `Pair` for details on how forces are calculate. Note OPP does not
    support energy shifting or smoothing.

    The potential comes from `Marek Mihalkovič and C. L. Henley 2012`_.

    .. _Marek Mihalkovič and C. L. Henley 2012:
       https://dx.doi.org/10.1103/PhysRevB.85.092102

    .. py:attribute:: params

        The OPP potential parameters. The dictionary has the following keys:

        * ``C1`` (`float`, **required**) -
          Energy scale of the first term :math:`C_1`
          :math:`[\mathrm{energy}]`
        * ``C2`` (`float`, **required**) -
          Energy scale of the second term :math:`C_2`
          :math:`[\mathrm{energy}]`
        * ``eta1`` (`float`, **required**) -
          The inverse power to take :math:`r` to in the first term,
          :math:`\eta_1` :math:`[\mathrm{dimensionless}]`.
        * ``eta2`` (`float`, **required**) -
          The inverse power to take :math:`r` to in the second term
          :math:`\eta_2` :math:`[\mathrm{dimensionless}]`.
        * ``k`` (`float`, **required**) -
          oscillation frequency :math:`k` :math:`[\mathrm{length}^{-1}]`
        * ``phi`` (`float`, **required**) -
          potential phase shift :math:`\phi` :math:`[\mathrm{dimensionless}]`

        Type: `TypeParameter` [`tuple` [``particle_type``, ``particle_type``],
        `dict`]

    .. py:attribute:: mode

        Energy shifting/smoothing mode: ``"none"``, ``"shift"``, or ``"xplor"``.

        Type: `str`

    Example::

        nl = nlist.Cell()
        opp = pair.OPP(nl, default_r_cut=3.0)
        opp.params[('A', 'A')] = {
            'C1': 1., 'C2': 1., 'eta1': 15,
            'eta2': 3, 'k': 1.0, 'phi': 3.14}
        opp.r_cut[('A', 'B')] = 3.0
    """
    _cpp_class_name = "PotentialPairOPP"

    def __init__(self, nlist, default_r_cut=None, default_r_on=0., mode='none'):
        super().__init__(nlist, default_r_cut, default_r_on, mode)
        params = TypeParameter(
            'params', 'particle_types',
            TypeParameterDict(C1=float,
                              C2=float,
                              eta1=float,
                              eta2=float,
                              k=float,
                              phi=float,
                              len_keys=2))
        self._add_typeparam(params)


class TWF(Pair):
    r"""Pair potential model for globular proteins.

    Args:
        nlist (:py:mod:`hoomd.md.nlist.NList`): Neighbor list.
        default_r_cut (float): Default cutoff radius (in distance units).
        default_r_on (float): Default turn-on radius (in distance units).
        mode (str): Energy shifting/smoothing mode.

    This potential was introduced by Ten-wolde and Daan Frenkel in 1997 for
    studying globular protein crystallization. The potential has the following
    form:

    .. math::
        :nowrap:

        \begin{equation}
        V_{\mathrm{TWF}}(r) = \frac{4 \epsilon}{\alpha^2} {\left[
        {\left(\frac{\sigma^2}{r^2} - 1 \right)}^6 -
        \alpha {\left(\frac{\sigma^2}{r^2} - 1 \right)}^3\right]}
        \end{equation}

    See `Pair` for details on how forces are calculated and the available
    energy shifting and smoothing modes.

    The potential comes from `Pieter Rein ten Wolde and Daan Frenkel 1997`_.

    .. _Pieter Rein ten Wolde and Daan Frenkel 1997:
       https://dx.doi.org/10.1126/science.277.5334.1975

    .. py:attribute:: params

        The LJ potential parameters. The dictionary has the following keys:

        * ``epsilon`` (`float`, **required**) -
          energy parameter :math:`\varepsilon` :math:`[energy]`
        * ``sigma`` (`float`, **required**) -
          particle size :math:`\sigma` :math:`[length]`
        * ``alpha`` (`float`, **required**) -
          controls well-width :math:`\alpha` :math:`[dimensionless]`

        Type: `TypeParameter` [`tuple` [``particle_type``, ``particle_type``],
        `dict`]

    .. py:attribute:: mode

        Energy shifting/smoothing mode: ``"none"``, ``"shift"``, or ``"xplor"``.

        Type: `str`

    Example::

        nl = nlist.Cell()
        twf = hoomd.md.pair.TWF(nl, default_r_cut=3.0)
        twf.params[('A', 'A')] = {'sigma': 1.0, 'epsilon': 1.0, 'alpha': 50.0}
        twf.r_cut[('A', 'B')] = 3.0
    """
    _cpp_class_name = "PotentialPairTWF"

    def __init__(self,
                 nlist,
                 default_r_cut=None,
                 default_r_on=0.0,
                 mode='none'):
        super().__init__(nlist, default_r_cut, default_r_on, mode)
        params = TypeParameter(
            'params', 'particle_types',
            TypeParameterDict(epsilon=float,
                              sigma=float,
                              alpha=float,
                              len_keys=2))
        self._add_typeparam(params)


class LJGauss(Pair):
    r"""Lennard-Jones-Gauss pair potential.

    Args:
        nlist (`hoomd.md.nlist.NList`): Neighbor list
        default_r_cut (float): Default cutoff radius (in distance units).
        default_r_on (float): Default turn-on radius (in distance units).
        mode (str): energy shifting/smoothing mod

    `LJGauss` specifies that a Lennard-Jones-Gauss pair potential should be
    applied between every non-excluded particle pair in the simulation.

    .. math::
        :nowrap:

        \begin{eqnarray*}
        V_{\mathrm{LJGauss}}(r) = \frac{1}{r^{12}} - \frac{2}{r^{6}} - \epsilon
            e^{- \frac{\left(r - r_{0}\right)^{2}}{2 \sigma^{2}}} \\
            = & 0 & r \ge r_{\mathrm{cut}} \\
        \end{eqnarray*}

    See `Pair` for details on how forces are calculated and the available
    energy shifting and smoothing modes.  Use the `params` dictionary to set
    potential coefficients.

    .. py:attribute:: params
        The potential parameters. The dictionary has the following keys:

        * ``epsilon`` (`float`, **required**) -
          energy parameter :math:`\varepsilon` :math:`[energy]`
<<<<<<< HEAD
        * ``sigma2`` (`float`, **required**) -
          Gaussian variance :math:`\\sigma^2` :math:`[\mathrm{length}^2]`
        * ``r0`` (`float`, **required**) -
=======
        * ``sigma2`` (`float`, **required**) - 
          Gaussian variance :math:`\\sigma^2` :math:`[\mathrm{length}^2]`
        * ``r0`` (`float`, **required**) - 
>>>>>>> 35839e7d
          Gaussian center :math:`\\r_0` :math:`[distance]`

    Example::

        nl = nlist.cell()
        ljg = pair.LJGauss(nl, r_cut=3.0)
        ljg.params[('A', 'A')] = dict(epsilon=1.0, sigma2=0.02, r0=1.6)
        ljg.params[('A', 'B')] = {'epsilon' : 2.0, 'sigma2' : 0.02, 'r0' : 1.6}
        ljg.params[('A', 'B')] = {'epsilon' : 2.0, 'sigma2' : 0.02, 'r0' : 1.6}
    """
    _cpp_class_name = "PotentialPairLJGauss"

    def __init__(self,
                 nlist,
                 default_r_cut=None,
                 default_r_on=0.0,
                 mode='none'):
        super().__init__(nlist, default_r_cut, default_r_on, mode)
        params = TypeParameter(
            'params', 'particle_types',
            TypeParameterDict(epsilon=float, sigma2=float, r0=float,
                              len_keys=2))
        self._add_typeparam(params)<|MERGE_RESOLUTION|>--- conflicted
+++ resolved
@@ -2140,15 +2140,9 @@
 
         * ``epsilon`` (`float`, **required**) -
           energy parameter :math:`\varepsilon` :math:`[energy]`
-<<<<<<< HEAD
         * ``sigma2`` (`float`, **required**) -
           Gaussian variance :math:`\\sigma^2` :math:`[\mathrm{length}^2]`
         * ``r0`` (`float`, **required**) -
-=======
-        * ``sigma2`` (`float`, **required**) - 
-          Gaussian variance :math:`\\sigma^2` :math:`[\mathrm{length}^2]`
-        * ``r0`` (`float`, **required**) - 
->>>>>>> 35839e7d
           Gaussian center :math:`\\r_0` :math:`[distance]`
 
     Example::
