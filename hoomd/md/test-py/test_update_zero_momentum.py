# -*- coding: iso-8859-1 -*-
# Maintainer: joaander

from hoomd import *
from hoomd import md;
context.initialize()
import unittest
import os

# tests for md.update.zero_momentum
class update_zero_momentum_tests (unittest.TestCase):
    def setUp(self):
        print
<<<<<<< HEAD
        init.create_lattice(lattice.sc(a=2.1878096788957757),n=[5,5,4]); #target a packing fraction of 0.05
=======
        self.s = deprecated.init.create_random(N=100, phi_p=0.05);
>>>>>>> c0eb5a74

        context.current.sorter.set_params(grid=8)

    # tests basic creation of the updater
    def test(self):
        md.update.zero_momentum()
        run(100);

    # tests with phase
    def test_phase(self):
        md.update.zero_momentum(period=10, phase=0)
        run(100);

    # test variable periods
    def test_variable(self):
        md.update.zero_momentum(period = lambda n: n*100);
        run(100);

    # test if it actually zeros the momentum
    def test_zero(self):
        # set ONE particle one velocity on a particular rank to a nonzero value
        self.s.particles[0].velocity = (len(self.s.particles),0,0)
        log = analyze.log(filename=None, quantities=['momentum'],period=1)
        md.integrate.mode_standard(dt=0)
        nve = md.integrate.nve(group=group.all())
        run(1)
        self.assertAlmostEqual(log.query('momentum'),1.0,5)
        zero = md.update.zero_momentum(period=1)
        run(1)
        self.assertAlmostEqual(log.query('momentum'),0,5)

    def tearDown(self):
        del self.s
        context.initialize();

if __name__ == '__main__':
    unittest.main(argv = ['test.py', '-v'])<|MERGE_RESOLUTION|>--- conflicted
+++ resolved
@@ -11,11 +11,7 @@
 class update_zero_momentum_tests (unittest.TestCase):
     def setUp(self):
         print
-<<<<<<< HEAD
         init.create_lattice(lattice.sc(a=2.1878096788957757),n=[5,5,4]); #target a packing fraction of 0.05
-=======
-        self.s = deprecated.init.create_random(N=100, phi_p=0.05);
->>>>>>> c0eb5a74
 
         context.current.sorter.set_params(grid=8)
 
