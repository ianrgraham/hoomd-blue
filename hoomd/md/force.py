--- conflicted
+++ resolved
@@ -48,16 +48,11 @@
     @log(requires_attach=True)
     def energy(self):
         """float: Sum of the energy of the whole system."""
-<<<<<<< HEAD
         if self._attached:
             self._cpp_obj.compute(self._simulation.timestep)
             return self._cpp_obj.calcEnergySum()
         else:
             raise DataAccessError("energy")
-=======
-        self._cpp_obj.compute(self._simulation.timestep)
-        return self._cpp_obj.calcEnergySum()
->>>>>>> cf737fd5
 
     @log(category="particle")
     def energies(self):
