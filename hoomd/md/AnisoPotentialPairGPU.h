--- conflicted
+++ resolved
@@ -35,14 +35,9 @@
 
     \sa export_AnisoPotentialPairGPU()
 */
-<<<<<<< HEAD
 template< class evaluator, hipError_t gpu_cgpf(const a_pair_args_t& pair_args,
-                                                const typename evaluator::param_type *d_params) >
-=======
-template< class evaluator, cudaError_t gpu_cgpf(const a_pair_args_t& pair_args,
                                                 const typename evaluator::param_type *d_params,
                                                 const typename evaluator::shape_param_type *d_shape_params) >
->>>>>>> a6d89517
 class AnisoPotentialPairGPU : public AnisoPotentialPair<evaluator>
     {
     public:
@@ -82,14 +77,9 @@
         virtual void computeForces(unsigned int timestep);
     };
 
-<<<<<<< HEAD
 template< class evaluator, hipError_t gpu_cgpf(const a_pair_args_t& pair_args,
-                                                const typename evaluator::param_type *d_params) >
-=======
-template< class evaluator, cudaError_t gpu_cgpf(const a_pair_args_t& pair_args,
                                                 const typename evaluator::param_type *d_params,
                                                 const typename evaluator::shape_param_type *d_shape_params) >
->>>>>>> a6d89517
 AnisoPotentialPairGPU< evaluator, gpu_cgpf >::AnisoPotentialPairGPU(std::shared_ptr<SystemDefinition> sysdef,
                                                           std::shared_ptr<NeighborList> nlist, const std::string& log_suffix)
     : AnisoPotentialPair<evaluator>(sysdef, nlist, log_suffix), m_param(0)
@@ -123,14 +113,9 @@
     #endif
     }
 
-<<<<<<< HEAD
 template< class evaluator, hipError_t gpu_cgpf(const a_pair_args_t& pair_args,
-                                                const typename evaluator::param_type *d_params) >
-=======
-template< class evaluator, cudaError_t gpu_cgpf(const a_pair_args_t& pair_args,
                                                 const typename evaluator::param_type *d_params,
                                                 const typename evaluator::shape_param_type *d_shape_params) >
->>>>>>> a6d89517
 void AnisoPotentialPairGPU< evaluator, gpu_cgpf >::computeForces(unsigned int timestep)
     {
     this->m_nlist->compute(timestep);
