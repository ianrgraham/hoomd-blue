--- conflicted
+++ resolved
@@ -86,7 +86,6 @@
     /// Get needed pdata flags
     virtual PDataFlags getRequestedPDataFlags();
 
-<<<<<<< HEAD
     /// helper function to compute net force/virial
     virtual void computeNetForce(uint64_t timestep);
 
@@ -95,8 +94,6 @@
     virtual void computeNetForceGPU(uint64_t timestep);
 #endif
 
-=======
->>>>>>> 4578c0c1
 #ifdef ENABLE_MPI
     /// Set the communicator to use
     /** \param comm The Communicator
