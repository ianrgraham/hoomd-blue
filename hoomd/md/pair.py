--- conflicted
+++ resolved
@@ -2688,11 +2688,7 @@
 
     - :math:`A` - *A* (in energy units)
     - :math:`\rho` - *rho* (in distance units)
-<<<<<<< HEAD
-    - :math:`\C` - *C* (in energy/distance units )
-=======
     - :math:`C` - *C* (in energy * distance**6 units )
->>>>>>> 4598cf02
     - :math:`r_{\mathrm{cut}}` - *r_cut* (in distance units)
       - *optional*: defaults to the global r_cut specified in the pair command
     - :math:`r_{\mathrm{on}}`- *r_on* (in distance units)
