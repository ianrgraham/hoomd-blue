--- conflicted
+++ resolved
@@ -31,7 +31,26 @@
 _Tether_arg_list = [(hoomd.md.mesh.bond.Tether, dict(zip(_Tether_args, val)))
                     for val in zip(*_Tether_args.values())]
 
-<<<<<<< HEAD
+_BendingRigidity_args = {
+    'k': [2.0, 10.0, 300.0],
+}
+_BendingRigidity_arg_list = [(hoomd.md.mesh.bending.BendingRigidity,
+                              dict(zip(_BendingRigidity_args, val)))
+                             for val in zip(*_BendingRigidity_args.values())]
+_Helfrich_args = {
+    'k': [1.0, 20.0, 100.0],
+}
+_Helfrich_arg_list = [(hoomd.md.mesh.bending.Helfrich,
+                       dict(zip(_Helfrich_args, val)))
+                      for val in zip(*_Helfrich_args.values())]
+
+_AreaConservation_args = {
+    'k': [1.0, 20.0, 100.0],
+    'A0': [6 * np.sqrt(3), 5 * np.sqrt(3), 7 * np.sqrt(3)]
+}
+_AreaConservation_arg_list = [(hoomd.md.mesh.conservation.Area,
+                               dict(zip(_AreaConservation_args, val)))
+                              for val in zip(*_AreaConservation_args.values())]
 _TriangleAreaConservation_args = {
     'k': [1.0, 20.0, 100.0],
     'A0': [6 * np.sqrt(3) / 4, 5 * np.sqrt(3) / 4, 7 * np.sqrt(3) / 4]
@@ -42,37 +61,12 @@
     for val in zip(*_TriangleAreaConservation_args.values())
 ]
 
-_AreaConservation_args = {
-    'k': [1.0, 20.0, 100.0],
-    'A0': [6 * np.sqrt(3), 5 * np.sqrt(3), 7 * np.sqrt(3)]
-}
-_AreaConservation_arg_list = [(hoomd.md.mesh.conservation.Area,
-                               dict(zip(_AreaConservation_args, val)))
-                              for val in zip(*_AreaConservation_args.values())]
-=======
-_Helfrich_args = {
-    'k': [1.0, 20.0, 100.0],
-}
-_Helfrich_arg_list = [(hoomd.md.mesh.bending.Helfrich,
-                       dict(zip(_Helfrich_args, val)))
-                      for val in zip(*_Helfrich_args.values())]
->>>>>>> 5cd89bf4
-_BendingRigidity_args = {
-    'k': [2.0, 10.0, 300.0],
-}
-_BendingRigidity_arg_list = [(hoomd.md.mesh.bending.BendingRigidity,
-                              dict(zip(_BendingRigidity_args, val)))
-                             for val in zip(*_BendingRigidity_args.values())]
-
 
 def get_mesh_potential_and_args():
     return (_harmonic_arg_list + _FENE_arg_list + _Tether_arg_list
-<<<<<<< HEAD
-            + _TriangleAreaConservation_arg_list + _AreaConservation_arg_list
-            + _BendingRigidity_arg_list)
-=======
-            + _Helfrich_arg_list + _BendingRigidity_arg_list)
->>>>>>> 5cd89bf4
+            + _BendingRigidity_arg_list + _Helfrich_arg_list
+            + _AreaConservation_arg_list 
+            + _TriangleAreaConservation_arg_list)
 
 
 def get_mesh_potential_args_forces_and_energies():
@@ -98,7 +92,27 @@
                      [[7.144518, 0., -5.051937], [-7.144518, 0., -5.051937],
                       [0., 7.144518, 5.051937], [0., -7.144518, 5.051937]]]
     Tether_energies = [0, 0.000926, 0.294561]
-<<<<<<< HEAD
+
+    BendingRigidity_forces = [[[0., 0., 0.], [0., 0., 0.], [0., 0., 0.],
+                               [0., 0., 0.]],
+                              [[0., 0., 0.], [0., 0., 0.], [0., 0., 0.],
+                               [0., 0., 0.]],
+                              [[0., 0., 0.], [0., 0., 0.], [0., 0., 0.],
+                               [0., 0., 0.]]]
+    BendingRigidity_energies = [8, 40, 1200]
+    Helfrich_forces = [[[-12.710842, 0., 8.987922], [12.710842, 0., 8.987922],
+                        [0., -12.710842, -8.987922], [0., 12.710842,
+                                                      -8.987922]],
+                       [[-254.216837, 0., 179.758449],
+                        [254.216837, 0., 179.758449],
+                        [0., -254.216837, -179.758449],
+                        [0., 254.216837, -179.758449]],
+                       [[-1271.084184, 0., 898.792246],
+                        [1271.084184, 0., 898.792246],
+                        [0., -1271.084184, -898.792246],
+                        [0., 1271.084184, -898.792246]]]
+    Helfrich_energies = [27.712812, 554.256258, 2771.281293]
+
     AreaConservation_forces = [[[0.94380349, 0., -0.66736985],
                                 [-0.94380349, 0., -0.66736985],
                                 [0., 0.94380349, 0.66736985],
@@ -112,38 +126,14 @@
                                 [0., 96.88179659, 68.50577534],
                                 [0., -96.88179659, 68.50577534]]]
     AreaConservation_energies = [3.69707, 57.13009, 454.492529]
-=======
-    Helfrich_forces = [[[-12.710842, 0., 8.987922], [12.710842, 0., 8.987922],
-                        [0., -12.710842, -8.987922], [0., 12.710842,
-                                                      -8.987922]],
-                       [[-254.216837, 0., 179.758449],
-                        [254.216837, 0., 179.758449],
-                        [0., -254.216837, -179.758449],
-                        [0., 254.216837, -179.758449]],
-                       [[-1271.084184, 0., 898.792246],
-                        [1271.084184, 0., 898.792246],
-                        [0., -1271.084184, -898.792246],
-                        [0., 1271.084184, -898.792246]]]
-    Helfrich_energies = [27.712812, 554.256258, 2771.281293]
->>>>>>> 5cd89bf4
-    BendingRigidity_forces = [[[0., 0., 0.], [0., 0., 0.], [0., 0., 0.],
-                               [0., 0., 0.]],
-                              [[0., 0., 0.], [0., 0., 0.], [0., 0., 0.],
-                               [0., 0., 0.]],
-                              [[0., 0., 0.], [0., 0., 0.], [0., 0., 0.],
-                               [0., 0., 0.]]]
-    BendingRigidity_energies = [8, 40, 1200]
 
     harmonic_args_and_vals = []
     FENE_args_and_vals = []
     Tether_args_and_vals = []
-<<<<<<< HEAD
+    BendingRigidity_args_and_vals = []
+    Helfrich_args_and_vals = []
+    AreaConservation_args_and_vals = []
     TriangleAreaConservation_args_and_vals = []
-    AreaConservation_args_and_vals = []
-=======
-    Helfrich_args_and_vals = []
->>>>>>> 5cd89bf4
-    BendingRigidity_args_and_vals = []
 
     for i in range(3):
         harmonic_args_and_vals.append(
@@ -152,26 +142,21 @@
             (*_FENE_arg_list[i], FENE_forces[i], FENE_energies[i]))
         Tether_args_and_vals.append(
             (*_Tether_arg_list[i], Tether_forces[i], Tether_energies[i]))
-<<<<<<< HEAD
+        BendingRigidity_args_and_vals.append(
+            (*_BendingRigidity_arg_list[i], BendingRigidity_forces[i],
+             BendingRigidity_energies[i]))
+        Helfrich_args_and_vals.append(
+            (*_Helfrich_arg_list[i], Helfrich_forces[i], Helfrich_energies[i]))
+        AreaConservation_args_and_vals.append(
+            (*_AreaConservation_arg_list[i], AreaConservation_forces[i],
+             AreaConservation_energies[i]))
         TriangleAreaConservation_args_and_vals.append(
             (*_TriangleAreaConservation_arg_list[i], AreaConservation_forces[i],
              AreaConservation_energies[i]))
-        AreaConservation_args_and_vals.append(
-            (*_AreaConservation_arg_list[i], AreaConservation_forces[i],
-             AreaConservation_energies[i]))
-=======
-        Helfrich_args_and_vals.append(
-            (*_Helfrich_arg_list[i], Helfrich_forces[i], Helfrich_energies[i]))
->>>>>>> 5cd89bf4
-        BendingRigidity_args_and_vals.append(
-            (*_BendingRigidity_arg_list[i], BendingRigidity_forces[i],
-             BendingRigidity_energies[i]))
     return (harmonic_args_and_vals + FENE_args_and_vals + Tether_args_and_vals
-<<<<<<< HEAD
-            + TriangleAreaConservation_args_and_vals
-            + AreaConservation_args_and_vals + BendingRigidity_args_and_vals)
-=======
-            + Helfrich_args_and_vals + BendingRigidity_args_and_vals)
+            + BendingRigidity_args_and_vals + Helfrich_args_and_vals 
+            + AreaConservation_args_and_vals 
+            + TriangleAreaConservation_args_and_vals)
 
 
 def _skip_if_helfrich_mpi(sim, pair_potential):
@@ -179,7 +164,6 @@
     if (sim.device.communicator.num_ranks > 1
             and issubclass(pair_potential, hoomd.md.mesh.bending.Helfrich)):
         pytest.skip("Cannot run Helfrich with MPI")
->>>>>>> 5cd89bf4
 
 
 @pytest.fixture(scope='session')
