#ifndef __PAIR_EVALUATOR_OPP_H__
#define __PAIR_EVALUATOR_OPP_H__

#ifndef __HIPCC__
#include <string>
#endif

#include "hoomd/HOOMDMath.h"

/*! \file EvaluatorPairOPP.h
    \brief Defines the pair evaluator class for OPP potential
*/

// need to declare these class methods with __device__ qualifiers when building
// in nvcc DEVICE is __host__ __device__ when included in nvcc and blank when
// included into the host compiler
#ifdef __HIPCC__
#define DEVICE __device__
#else
#define DEVICE
#endif

//! Class for evaluating the oscillating pair potential
/*! <b>General Overview</b>

    <b>OPP specifics</b>

    EvaluatorPairOPP evaluates the function:
    \f{equation*}
    V_{\mathrm{OPP}}(r)  = - C_1 r^{\eta_1} + C_2 r^{\eta_2}
                             \cos(k ( r - b) - \phi)
    \f}

*/
class EvaluatorPairOPP
    {
    public:
    //! Define the parameter type used by this pair potential evaluator
    struct param_type
        {
        Scalar C1;
        Scalar C2;
        Scalar eta1;
        Scalar eta2;
        Scalar k;
        Scalar phi;

#ifdef ENABLE_HIP
        //! Set CUDA memory hints
        void set_memory_hint() const
            {
            // default implementation does nothing
            }
#endif

#ifndef __HIPCC__
        param_type() : C1(0), C2(0), eta1(0), eta2(0), k(0), phi(0) { }

        param_type(pybind11::dict v)
            {
            C1 = v["C1"].cast<Scalar>();
            C2 = v["C2"].cast<Scalar>();
            eta1 = v["eta1"].cast<Scalar>();
            eta2 = v["eta2"].cast<Scalar>();
            k = v["k"].cast<Scalar>();
            phi = v["phi"].cast<Scalar>();
            }

<<<<<<< HEAD
        //! OPP does not use diameter
        DEVICE static bool needsDiameter() { return false; }

        //! Accept the optional diameter values
        /*! \param di Diameter of particle i
            \param dj Diameter of particle j
        */
        DEVICE void setDiameter(Scalar di, Scalar dj) {}

        //! OPP doesn't use charge
        DEVICE static bool needsCharge() { return false; }

        //! Accept the optional diameter values
        /*! \param qi Charge of particle i
            \param qj Charge of particle j
        */
        DEVICE void setCharge(Scalar qi, Scalar qj) { }

        //! Get the number of alchemical parameters
        static const unsigned int num_alchemical_parameters = 2;

        //! Evaluate the force and energy
        /*! \param force_divr Output parameter to write the computed force
         * divided by r.
         *  \param pair_eng Output parameter to write the computed pair energy
         *  \param energy_shift If true, the potential must be shifted so that
         *      V(r) is continuous at the cutoff

         *  \return True if they are evaluated or false if they are not because
         *  we are beyond the cutoff
         */
        DEVICE bool evalForceAndEnergy(
            Scalar& force_divr, Scalar& pair_eng, bool energy_shift)
=======
        pybind11::dict asDict()
>>>>>>> a7585d01
            {
            pybind11::dict v;
            v["C1"] = C1;
            v["C2"] = C2;
            v["eta1"] = eta1;
            v["eta2"] = eta2;
            v["k"] = k;
            v["phi"] = phi;
            return v;
            }
#endif
        };

    //! Constructs the pair potential evaluator
    /*! \param _rsq Squared distance between the particles
        \param _rcutsq Squared distance at which the potential goes to 0
        \param _params Per type pair parameters of this potential
    */
    DEVICE EvaluatorPairOPP(Scalar _rsq, Scalar _rcutsq, const param_type& _params)
        : rsq(_rsq), rcutsq(_rcutsq), params(_params)
        {
        }

    //! OPP does not use diameter
    DEVICE static bool needsDiameter()
        {
        return false;
        }

    //! Accept the optional diameter values
    /*! \param di Diameter of particle i
        \param dj Diameter of particle j
    */
    DEVICE void setDiameter(Scalar di, Scalar dj) { }

    //! OPP doesn't use charge
    DEVICE static bool needsCharge()
        {
        return false;
        }

    //! Accept the optional diameter values
    /*! \param qi Charge of particle i
        \param qj Charge of particle j
    */
    DEVICE void setCharge(Scalar qi, Scalar qj) { }

    //! Evaluate the force and energy
    /*! \param force_divr Output parameter to write the computed force
     * divided by r.
     *  \param pair_eng Output parameter to write the computed pair energy
     *  \param energy_shift If true, the potential must be shifted so that
     *      V(r) is continuous at the cutoff

     *  \return True if they are evaluated or false if they are not because
     *  we are beyond the cutoff
     */
    DEVICE bool evalForceAndEnergy(Scalar& force_divr, Scalar& pair_eng, bool energy_shift)
        {
        if (rsq < rcutsq)
            {
            // Get quantities need for both energy and force calculation
            Scalar r(fast::sqrt(rsq));
            Scalar eval_sin, eval_cos;
            fast::sincos(params.k * r - params.phi, eval_sin, eval_cos);

            // Compute energy
            Scalar r_eta1_arg(params.C1 * fast::pow(r, -params.eta1));
            Scalar r_to_eta2(fast::pow(r, -params.eta2));
            Scalar r_eta2_arg(params.C2 * r_to_eta2 * eval_cos);
            pair_eng = r_eta1_arg + r_eta2_arg;

            // Compute force
            force_divr = ((r_eta1_arg * params.eta1 + r_eta2_arg * params.eta2) / r
                          + (params.C2 * params.k * r_to_eta2 * eval_sin))
                         / r;

            if (energy_shift)
                {
                Scalar r_cut(fast::sqrt(rcutsq));
                Scalar r_cut_eta1_arg(params.C1 * fast::pow(r_cut, -params.eta1));
                Scalar r_cut_eta2_arg(params.C2 * fast::pow(r_cut, -params.eta2)
                                      * fast::cos(params.k * r_cut - params.phi));
                pair_eng -= r_cut_eta1_arg + r_cut_eta2_arg;
                }

<<<<<<< HEAD
        // TODO: update the derivatives for the parameters including Cs and eta(s)
        DEVICE void alchemParams(const Scalar* alphas)
            {
            params.k *= alphas[0];
            params.phi *= alphas[1];
            }

        DEVICE void evalAlchDerivatives(Scalar* alchemical_derivatives, const Scalar* alphas)
            {   // OPP without any modification at this point
                {

                Scalar r = fast::sqrt(rsq);
                Scalar r1inv = Scalar(1.0)/r;
                Scalar r3inv = r1inv * r1inv * r1inv;
                //Scalar r15inv = r3inv * r3inv * r3inv * r3inv * r3inv;

                alchemical_derivatives[0]=-sin(params.k * alphas[0] * (r - Scalar(1.0)) + params.phi * alphas[1]) * params.k * (r - Scalar(1.0)) * r3inv;
                alchemical_derivatives[1]=-sin(params.k * alphas[0] * (r - Scalar(1.0)) + params.phi * alphas[1]) * params.phi * r3inv;

                }

            }
            
        #ifndef __HIPCC__
        //! Get the name of this potential
        /*! \returns The potential name.
        */
        static std::string getName()
            {
            return std::string("opp");
=======
            return true;
>>>>>>> a7585d01
            }
        else
            {
            return false;
            }
        }

#ifndef __HIPCC__
    //! Get the name of this potential
    /*! \returns The potential name.
     */
    static std::string getName()
        {
        return std::string("opp");
        }

    std::string getShapeSpec() const
        {
        throw std::runtime_error("Shape definition not supported for this pair potential.");
        }
#endif

    protected:
    Scalar rsq;        /// Stored rsq from the constructor
    Scalar rcutsq;     /// Stored rcutsq from the constructor
    param_type params; /// Stored pair parameters for a given type pair
    };

#endif // __PAIR_EVALUATOR_OPP_H__<|MERGE_RESOLUTION|>--- conflicted
+++ resolved
@@ -66,43 +66,7 @@
             phi = v["phi"].cast<Scalar>();
             }
 
-<<<<<<< HEAD
-        //! OPP does not use diameter
-        DEVICE static bool needsDiameter() { return false; }
-
-        //! Accept the optional diameter values
-        /*! \param di Diameter of particle i
-            \param dj Diameter of particle j
-        */
-        DEVICE void setDiameter(Scalar di, Scalar dj) {}
-
-        //! OPP doesn't use charge
-        DEVICE static bool needsCharge() { return false; }
-
-        //! Accept the optional diameter values
-        /*! \param qi Charge of particle i
-            \param qj Charge of particle j
-        */
-        DEVICE void setCharge(Scalar qi, Scalar qj) { }
-
-        //! Get the number of alchemical parameters
-        static const unsigned int num_alchemical_parameters = 2;
-
-        //! Evaluate the force and energy
-        /*! \param force_divr Output parameter to write the computed force
-         * divided by r.
-         *  \param pair_eng Output parameter to write the computed pair energy
-         *  \param energy_shift If true, the potential must be shifted so that
-         *      V(r) is continuous at the cutoff
-
-         *  \return True if they are evaluated or false if they are not because
-         *  we are beyond the cutoff
-         */
-        DEVICE bool evalForceAndEnergy(
-            Scalar& force_divr, Scalar& pair_eng, bool energy_shift)
-=======
         pybind11::dict asDict()
->>>>>>> a7585d01
             {
             pybind11::dict v;
             v["C1"] = C1;
@@ -150,6 +114,9 @@
     */
     DEVICE void setCharge(Scalar qi, Scalar qj) { }
 
+    //! Get the number of alchemical parameters
+    static const unsigned int num_alchemical_parameters = 2;
+
     //! Evaluate the force and energy
     /*! \param force_divr Output parameter to write the computed force
      * divided by r.
@@ -189,44 +156,35 @@
                 pair_eng -= r_cut_eta1_arg + r_cut_eta2_arg;
                 }
 
-<<<<<<< HEAD
-        // TODO: update the derivatives for the parameters including Cs and eta(s)
-        DEVICE void alchemParams(const Scalar* alphas)
-            {
-            params.k *= alphas[0];
-            params.phi *= alphas[1];
-            }
-
-        DEVICE void evalAlchDerivatives(Scalar* alchemical_derivatives, const Scalar* alphas)
-            {   // OPP without any modification at this point
-                {
-
-                Scalar r = fast::sqrt(rsq);
-                Scalar r1inv = Scalar(1.0)/r;
-                Scalar r3inv = r1inv * r1inv * r1inv;
-                //Scalar r15inv = r3inv * r3inv * r3inv * r3inv * r3inv;
-
-                alchemical_derivatives[0]=-sin(params.k * alphas[0] * (r - Scalar(1.0)) + params.phi * alphas[1]) * params.k * (r - Scalar(1.0)) * r3inv;
-                alchemical_derivatives[1]=-sin(params.k * alphas[0] * (r - Scalar(1.0)) + params.phi * alphas[1]) * params.phi * r3inv;
-
-                }
-
-            }
-            
-        #ifndef __HIPCC__
-        //! Get the name of this potential
-        /*! \returns The potential name.
-        */
-        static std::string getName()
-            {
-            return std::string("opp");
-=======
             return true;
->>>>>>> a7585d01
             }
         else
             {
             return false;
+            }
+        }
+
+    // TODO: update the derivatives for the parameters including Cs and eta(s)
+    DEVICE void alchemParams(const Scalar* alphas)
+        {
+        params.k *= alphas[0];
+        params.phi *= alphas[1];
+        }
+
+    DEVICE void evalAlchDerivatives(Scalar* alchemical_derivatives, const Scalar* alphas)
+        { // OPP without any modification at this point
+            {
+            Scalar r = fast::sqrt(rsq);
+            Scalar r1inv = Scalar(1.0) / r;
+            Scalar r3inv = r1inv * r1inv * r1inv;
+            // Scalar r15inv = r3inv * r3inv * r3inv * r3inv * r3inv;
+
+            alchemical_derivatives[0]
+                = -sin(params.k * alphas[0] * (r - Scalar(1.0)) + params.phi * alphas[1]) * params.k
+                  * (r - Scalar(1.0)) * r3inv;
+            alchemical_derivatives[1]
+                = -sin(params.k * alphas[0] * (r - Scalar(1.0)) + params.phi * alphas[1])
+                  * params.phi * r3inv;
             }
         }
 
