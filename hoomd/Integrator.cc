<<<<<<< HEAD
// Copyright (c) 2009-2017 The Regents of the University of Michigan
=======
// Copyright (c) 2009-2018 The Regents of the University of Michigan
>>>>>>> a4a24a6d
// This file is part of the HOOMD-blue project, released under the BSD 3-Clause License.

// Maintainer: joaander

/*! \file Integrator.cc
    \brief Defines the Integrator base class
*/


#include "Integrator.h"

namespace py = pybind11;

#ifdef ENABLE_CUDA
#include "Integrator.cuh"
#endif

#ifdef ENABLE_MPI
#include "Communicator.h"
#endif

using namespace std;

/*! \param sysdef System to update
    \param deltaT Time step to use
*/
Integrator::Integrator(std::shared_ptr<SystemDefinition> sysdef, Scalar deltaT) : Updater(sysdef), m_deltaT(deltaT)
    {
    if (m_deltaT <= 0.0)
        m_exec_conf->msg->warning() << "integrate.*: A timestep of less than 0.0 was specified" << endl;
    }

Integrator::~Integrator()
    {
    #ifdef ENABLE_MPI
    // disconnect
    if (m_request_flags_connected && m_comm)
        m_comm->getCommFlagsRequestSignal().disconnect<Integrator, &Integrator::determineFlags>(this);
    if (m_signals_connected && m_comm)
        m_comm->getComputeCallbackSignal().disconnect<Integrator, &Integrator::computeCallback>(this);
    #endif
    }

/*! \param fc ForceCompute to add
*/
void Integrator::addForceCompute(std::shared_ptr<ForceCompute> fc)
    {
    assert(fc);
    m_forces.push_back(fc);
    fc->setDeltaT(m_deltaT);
    }

/*! \param fc ForceConstraint to add
*/
void Integrator::addForceConstraint(std::shared_ptr<ForceConstraint> fc)
    {
    assert(fc);
    m_constraint_forces.push_back(fc);
    fc->setDeltaT(m_deltaT);
    }

/*! Call removeForceComputes() to completely wipe out the list of force computes
    that the integrator uses to sum forces.
*/
void Integrator::removeForceComputes()
    {
    m_forces.clear();
    m_constraint_forces.clear();
    }

/*! \param deltaT New time step to set
*/
void Integrator::setDeltaT(Scalar deltaT)
    {
    if (m_deltaT <= 0.0)
        m_exec_conf->msg->warning() << "integrate.*: A timestep of less than 0.0 was specified" << endl;

    for (unsigned int i=0; i < m_forces.size(); i++)
        m_forces[i]->setDeltaT(deltaT);

    for (unsigned int i=0; i < m_constraint_forces.size(); i++)
        m_constraint_forces[i]->setDeltaT(deltaT);

     m_deltaT = deltaT;
    }

/*! \return the timestep deltaT
*/
Scalar Integrator::getDeltaT()
    {
    return m_deltaT;
    }

/*! Loops over all constraint forces in the Integrator and sums up the number of DOF removed
*/
unsigned int Integrator::getNDOFRemoved()
    {
    // start counting at 0
    unsigned int n = 0;

    // loop through all constraint forces
    std::vector< std::shared_ptr<ForceConstraint> >::iterator force_compute;
    for (force_compute = m_constraint_forces.begin(); force_compute != m_constraint_forces.end(); ++force_compute)
        n += (*force_compute)->getNDOFRemoved();

    return n;
    }

/*! The base class Integrator provides a few of the common logged quantities. This is the most convenient and
    sensible place to put it because most of the common quantities are computed by the various integrators.
    That, and there must be an integrator in any sensible simulation.ComputeThermo handles the computation of
    thermodynamic quantities.

    Derived integrators may also want to add additional quantities. They can do this in
    getProvidedLogQuantities() by calling Integrator::getProvidedLogQuantities() and adding their own custom
    provided quantities before returning.

    Integrator provides:
        - volume
        - box lengths lx, ly, lz
        - tilt factors xy, xz, yz
        - momentum
        - particle number N

    See Logger for more information on what this is about.
*/
std::vector< std::string > Integrator::getProvidedLogQuantities()
    {
    vector<string> result;
    result.push_back("volume");
    result.push_back("lx");
    result.push_back("ly");
    result.push_back("lz");
    result.push_back("xy");
    result.push_back("xz");
    result.push_back("yz");
    result.push_back("momentum");
    result.push_back("N");
    return result;
    }

/*! \param quantity Name of the log quantity to get
    \param timestep Current time step of the simulation

    The Integrator base class will provide a number of quantities (see getProvidedLogQuantities()). Derived
    classes that calculate any of these on their own can (and should) return their calculated values. To do so
    an overridden getLogValue() should have the following logic:
    \code
    if (quantitiy == "my_calculated_quantitiy1")
        return my_calculated_quantity1;
    else if (quantitiy == "my_calculated_quantitiy2")
        return my_calculated_quantity2;
    else return Integrator::getLogValue(quantity, timestep);
    \endcode
    In this way the "overriden" quantity is handled by the derived class and any other quantities are passed up
    to the base class to be handled there.

    See Logger for more information on what this is about.
*/
Scalar Integrator::getLogValue(const std::string& quantity, unsigned int timestep)
    {
    if (quantity == "volume")
        {
        BoxDim box = m_pdata->getGlobalBox();
        return box.getVolume(m_sysdef->getNDimensions()==2);
        }
    else if (quantity == "lx")
        {
        BoxDim box= m_pdata->getGlobalBox();
        Scalar3 L = box.getL();
        return L.x;
        }
    else if (quantity == "ly")
        {
        BoxDim box= m_pdata->getGlobalBox();
        Scalar3 L = box.getL();
        return L.y;
        }
    else if (quantity == "lz")
        {
        BoxDim box= m_pdata->getGlobalBox();
        Scalar3 L = box.getL();
        return L.z;
        }
    else if (quantity == "xy")
        {
        BoxDim box= m_pdata->getGlobalBox();
        Scalar xy = box.getTiltFactorXY();
        return xy;
        }
    else if (quantity == "xz")
        {
        BoxDim box= m_pdata->getGlobalBox();
        Scalar xz = box.getTiltFactorXZ();
        return xz;
        }
    else if (quantity == "yz")
        {
        BoxDim box= m_pdata->getGlobalBox();
        Scalar yz = box.getTiltFactorYZ();
        return yz;
        }
    else if (quantity == "momentum")
        {
        return computeTotalMomentum(timestep);
        }
    else if (quantity == "N")
        {
        return (Scalar) m_pdata->getNGlobal();
        }
    else
        {
        m_exec_conf->msg->error() << "integrate.*: " << quantity << " is not a valid log quantity for Integrator" << endl;
        throw runtime_error("Error getting log value");
        }
    }

/*! \param timestep Current timestep
    \post \c h_accel.data[i] is set based on the forces computed by the ForceComputes
*/
void Integrator::computeAccelerations(unsigned int timestep)
    {
    m_exec_conf->msg->notice(5) << "integrate.*: pre-computing missing acceleration data" << endl;

    if (m_prof)
        {
        m_prof->push("Integrate");
        m_prof->push("Sum accel");
        }

    // now, get our own access to the arrays and calculate the accelerations
    ArrayHandle<Scalar3> h_accel(m_pdata->getAccelerations(), access_location::host, access_mode::readwrite);
    ArrayHandle<Scalar4> h_vel(m_pdata->getVelocities(), access_location::host, access_mode::read);
    ArrayHandle<Scalar4> h_net_force(m_pdata->getNetForce(), access_location::host, access_mode::read);

    // now, add up the accelerations
    for (unsigned int j = 0; j < m_pdata->getN(); j++)
        {
        Scalar minv = Scalar(1.0) / h_vel.data[j].w;
        h_accel.data[j].x = h_net_force.data[j].x*minv;
        h_accel.data[j].y = h_net_force.data[j].y*minv;
        h_accel.data[j].z = h_net_force.data[j].z*minv;
        }

    if (m_prof)
        {
        m_prof->pop();
        m_prof->pop();
        }
    }

/*! \param timestep Current time step of the simulation

    computeTotalMomentum()  accesses the particle data on the CPU, loops through it and calculates the magnitude of the total
    system momentum
*/
Scalar Integrator::computeTotalMomentum(unsigned int timestep)
    {
    // grab access to the particle data
    ArrayHandle<Scalar4> h_vel(m_pdata->getVelocities(), access_location::host, access_mode::readwrite);

    // sum up the kinetic energy
    double p_tot_x = 0.0;
    double p_tot_y = 0.0;
    double p_tot_z = 0.0;
    for (unsigned int i=0; i < m_pdata->getN(); i++)
        {
        double mass = h_vel.data[i].w;
        p_tot_x += mass*(double)h_vel.data[i].x;
        p_tot_y += mass*(double)h_vel.data[i].y;
        p_tot_z += mass*(double)h_vel.data[i].z;
        }

    #ifdef ENABLE_MPI
    if (m_pdata->getDomainDecomposition())
        {
        MPI_Allreduce(MPI_IN_PLACE, &p_tot_x, 1, MPI_HOOMD_SCALAR, MPI_SUM, m_exec_conf->getMPICommunicator());
        MPI_Allreduce(MPI_IN_PLACE, &p_tot_y, 1, MPI_HOOMD_SCALAR, MPI_SUM, m_exec_conf->getMPICommunicator());
        MPI_Allreduce(MPI_IN_PLACE, &p_tot_z, 1, MPI_HOOMD_SCALAR, MPI_SUM, m_exec_conf->getMPICommunicator());
        }
    #endif

    double p_tot = sqrt(p_tot_x * p_tot_x + p_tot_y * p_tot_y + p_tot_z * p_tot_z) / Scalar(m_pdata->getNGlobal());

    // done!
    return Scalar(p_tot);
    }

/*! \param timestep Current time step of the simulation
    \post All added force computes in \a m_forces are computed and totaled up in \a m_net_force and \a m_net_virial
    \note The summation step is performed <b>on the CPU</b> and will result in a lot of data traffic back and forth
          if the forces and/or integrater are on the GPU. Call computeNetForcesGPU() to sum the forces on the GPU
*/
void Integrator::computeNetForce(unsigned int timestep)
    {
    std::vector< std::shared_ptr<ForceCompute> >::iterator force_compute;
    for (force_compute = m_forces.begin(); force_compute != m_forces.end(); ++force_compute)
        (*force_compute)->compute(timestep);

    if (m_prof)
        {
        m_prof->push("Integrate");
        m_prof->push("Net force");
        }

    Scalar external_virial[6];
    Scalar external_energy;
        {
        // access the net force and virial arrays
        const GPUArray<Scalar4>& net_force  = m_pdata->getNetForce();
        const GPUArray<Scalar>&  net_virial = m_pdata->getNetVirial();
        const GPUArray<Scalar4>& net_torque = m_pdata->getNetTorqueArray();
        ArrayHandle<Scalar4> h_net_force(net_force, access_location::host, access_mode::overwrite);
        ArrayHandle<Scalar> h_net_virial(net_virial, access_location::host, access_mode::overwrite);
        ArrayHandle<Scalar4> h_net_torque(net_torque, access_location::host, access_mode::overwrite);

        // start by zeroing the net force and virial arrays
        memset((void *)h_net_force.data, 0, sizeof(Scalar4)*net_force.getNumElements());
        memset((void *)h_net_virial.data, 0, sizeof(Scalar)*net_virial.getNumElements());
        memset((void *)h_net_torque.data, 0, sizeof(Scalar4)*net_torque.getNumElements());

        for (unsigned int i = 0; i < 6; ++i)
           external_virial[i] = Scalar(0.0);

        external_energy = Scalar(0.0);

        // now, add up the net forces
        // also sum up forces for ghosts, in case they are needed by the communicator
        unsigned int nparticles = m_pdata->getN()+m_pdata->getNGhosts();
        unsigned int net_virial_pitch = net_virial.getPitch();
        assert(nparticles <= net_force.getNumElements());
        assert(6*nparticles <= net_virial.getNumElements());
        assert(nparticles <= net_torque.getNumElements());

        for (force_compute = m_forces.begin(); force_compute != m_forces.end(); ++force_compute)
            {
            //phasing out ForceDataArrays
            //ForceDataArrays force_arrays = (*force_compute)->acquire();
            GPUArray<Scalar4>& h_force_array = (*force_compute)->getForceArray();
            GPUArray<Scalar>& h_virial_array = (*force_compute)->getVirialArray();
            GPUArray<Scalar4>& h_torque_array = (*force_compute)->getTorqueArray();

            ArrayHandle<Scalar4> h_force(h_force_array,access_location::host,access_mode::read);
            ArrayHandle<Scalar> h_virial(h_virial_array,access_location::host,access_mode::read);
            ArrayHandle<Scalar4> h_torque(h_torque_array,access_location::host,access_mode::read);

            unsigned int virial_pitch = h_virial_array.getPitch();
            for (unsigned int j = 0; j < nparticles; j++)
                {
                h_net_force.data[j].x += h_force.data[j].x;
                h_net_force.data[j].y += h_force.data[j].y;
                h_net_force.data[j].z += h_force.data[j].z;
                h_net_force.data[j].w += h_force.data[j].w;

                h_net_torque.data[j].x += h_torque.data[j].x;
                h_net_torque.data[j].y += h_torque.data[j].y;
                h_net_torque.data[j].z += h_torque.data[j].z;
                h_net_torque.data[j].w += h_torque.data[j].w;

                for (unsigned int k = 0; k < 6; k++)
                    {
                    h_net_virial.data[k*net_virial_pitch+j] += h_virial.data[k*virial_pitch+j];
                    }
                }

            for (unsigned int k = 0; k < 6; k++)
                external_virial[k] += (*force_compute)->getExternalVirial(k);

            external_energy += (*force_compute)->getExternalEnergy();
            }
        }

    for (unsigned int k = 0; k < 6; k++)
        m_pdata->setExternalVirial(k, external_virial[k]);

    m_pdata->setExternalEnergy(external_energy);

    if (m_prof)
        {
        m_prof->pop();
        m_prof->pop();
        }

    #ifdef ENABLE_MPI
    if (m_comm)
        {
        // communicate the net force
        m_comm->updateNetForce(timestep);
        }
    #endif

    // return early if there are no constraint forces
    if (m_constraint_forces.size() == 0)
        return;

    // compute all the constraint forces next
    // constraint forces only apply a force, not a torque
    std::vector< std::shared_ptr<ForceConstraint> >::iterator force_constraint;
    for (force_constraint = m_constraint_forces.begin(); force_constraint != m_constraint_forces.end(); ++force_constraint)
        (*force_constraint)->compute(timestep);

    if (m_prof)
        {
        m_prof->push("Integrate");
        m_prof->push("Net force");
        }

        {
        // access the net force and virial arrays
        const GPUArray< Scalar4 >& net_force = m_pdata->getNetForce();
        const GPUArray< Scalar >& net_virial = m_pdata->getNetVirial();
        const GPUArray<Scalar4>& net_torque = m_pdata->getNetTorqueArray();
        ArrayHandle<Scalar4> h_net_force(net_force, access_location::host, access_mode::readwrite);
        ArrayHandle<Scalar> h_net_virial(net_virial, access_location::host, access_mode::readwrite);
        ArrayHandle<Scalar4> h_net_torque(net_torque, access_location::host, access_mode::readwrite);
        unsigned int net_virial_pitch = net_virial.getPitch();

        // now, add up the net forces
        unsigned int nparticles = m_pdata->getN();
        assert(nparticles <= net_force.getNumElements());
        assert(6*nparticles <= net_virial.getNumElements());
        for (force_constraint = m_constraint_forces.begin(); force_constraint != m_constraint_forces.end(); ++force_constraint)
            {
            //phasing out ForceDataArrays
            //ForceDataArrays force_arrays = (*force_compute)->acquire();
            GPUArray<Scalar4>& h_force_array =(*force_constraint)->getForceArray();
            GPUArray<Scalar>& h_virial_array =(*force_constraint)->getVirialArray();
            GPUArray<Scalar4>& h_torque_array = (*force_constraint)->getTorqueArray();
            ArrayHandle<Scalar4> h_force(h_force_array,access_location::host,access_mode::read);
            ArrayHandle<Scalar> h_virial(h_virial_array,access_location::host,access_mode::read);
            ArrayHandle<Scalar4> h_torque(h_torque_array,access_location::host,access_mode::read);
            unsigned int virial_pitch = h_virial_array.getPitch();


            for (unsigned int j = 0; j < nparticles; j++)
                {
                h_net_force.data[j].x += h_force.data[j].x;
                h_net_force.data[j].y += h_force.data[j].y;
                h_net_force.data[j].z += h_force.data[j].z;
                h_net_force.data[j].w += h_force.data[j].w;

                h_net_torque.data[j].x += h_torque.data[j].x;
                h_net_torque.data[j].y += h_torque.data[j].y;
                h_net_torque.data[j].z += h_torque.data[j].z;
                h_net_torque.data[j].w += h_torque.data[j].w;

                for (unsigned int k = 0; k < 6; k++)
                    h_net_virial.data[k*net_virial_pitch+j] += h_virial.data[k*virial_pitch+j];
                }
            for (unsigned int k = 0; k < 6; k++)
                external_virial[k] += (*force_constraint)->getExternalVirial(k);

            external_energy += (*force_constraint)->getExternalEnergy();
            }
        }

    for (unsigned int k = 0; k < 6; k++)
        m_pdata->setExternalVirial(k, external_virial[k]);

    m_pdata->setExternalEnergy(external_energy);

    if (m_prof)
        {
        m_prof->pop();
        m_prof->pop();
        }
    }

#ifdef ENABLE_CUDA
/*! \param timestep Current time step of the simulation
    \post All added frce computes in \a m_forces are computed and totaled up in \a m_net_force and \a m_net_virial
    \note The summation step is performed <b>on the GPU</b>.
*/
void Integrator::computeNetForceGPU(unsigned int timestep)
    {
    if (!m_exec_conf->isCUDAEnabled())
        {
        m_exec_conf->msg->error() << "Cannot compute net force on the GPU if CUDA is disabled" << endl;
        throw runtime_error("Error computing accelerations");
        }

    // compute all the normal forces first
    std::vector< std::shared_ptr<ForceCompute> >::iterator force_compute;

    for (force_compute = m_forces.begin(); force_compute != m_forces.end(); ++force_compute)
        (*force_compute)->compute(timestep);

    if (m_prof)
        {
        m_prof->push(m_exec_conf, "Integrate");
        m_prof->push(m_exec_conf, "Net force");
        }

    Scalar external_virial[6];
    Scalar external_energy;

        {
        // access the net force and virial arrays
        const GPUArray< Scalar4 >& net_force  = m_pdata->getNetForce();
        const GPUArray< Scalar4 >& net_torque = m_pdata->getNetTorqueArray();
        const GPUArray< Scalar >&  net_virial = m_pdata->getNetVirial();
        unsigned int net_virial_pitch = net_virial.getPitch();

        ArrayHandle<Scalar4> d_net_force(net_force, access_location::device, access_mode::overwrite);
        ArrayHandle<Scalar>  d_net_virial(net_virial, access_location::device, access_mode::overwrite);
        ArrayHandle<Scalar4> d_net_torque(net_torque, access_location::device, access_mode::overwrite);

        // also sum up forces for ghosts, in case they are needed by the communicator
        unsigned int nparticles = m_pdata->getN() + m_pdata->getNGhosts();
        assert(nparticles <= net_force.getNumElements());
        assert(nparticles*6 <= net_virial.getNumElements());
        assert(nparticles <= net_torque.getNumElements());

        // zero external virial
        for (unsigned int i = 0; i < 6; ++i)
            external_virial[i] = Scalar(0.0);

        external_energy = Scalar(0.0);

        // there is no need to zero out the initial net force and virial here, the first call to the addition kernel
        // will do that
        // ahh!, but we do need to zer out the net force and virial if there are 0 forces!
        if (m_forces.size() == 0)
            {
            // start by zeroing the net force and virial arrays
            cudaMemset(d_net_force.data, 0, sizeof(Scalar4)*net_force.getNumElements());
            cudaMemset(d_net_torque.data, 0, sizeof(Scalar4)*net_torque.getNumElements());
            cudaMemset(d_net_virial.data, 0, 6*sizeof(Scalar)*net_virial_pitch);
            if (m_exec_conf->isCUDAErrorCheckingEnabled())
                CHECK_CUDA_ERROR();
            }

        // now, add up the accelerations
        // sum all the forces into the net force
        // perform the sum in groups of 6 to avoid kernel launch and memory access overheads
        for (unsigned int cur_force = 0; cur_force < m_forces.size(); cur_force += 6)
            {
            // grab the device pointers for the current set
            gpu_force_list force_list;

            const GPUArray<Scalar4>& d_force_array0 = m_forces[cur_force]->getForceArray();
            ArrayHandle<Scalar4> d_force0(d_force_array0,access_location::device,access_mode::read);
            const GPUArray<Scalar>& d_virial_array0 = m_forces[cur_force]->getVirialArray();
            ArrayHandle<Scalar> d_virial0(d_virial_array0,access_location::device,access_mode::read);
            const GPUArray<Scalar4>& d_torque_array0 = m_forces[cur_force]->getTorqueArray();
            ArrayHandle<Scalar4> d_torque0(d_torque_array0,access_location::device,access_mode::read);
            force_list.f0 = d_force0.data;
            force_list.v0 = d_virial0.data;
            force_list.vpitch0 = d_virial_array0.getPitch();
            force_list.t0 = d_torque0.data;

            if (cur_force+1 < m_forces.size())
                {
                const GPUArray<Scalar4>& d_force_array1 = m_forces[cur_force+1]->getForceArray();
                ArrayHandle<Scalar4> d_force1(d_force_array1,access_location::device,access_mode::read);
                const GPUArray<Scalar>& d_virial_array1 = m_forces[cur_force+1]->getVirialArray();
                ArrayHandle<Scalar> d_virial1(d_virial_array1,access_location::device,access_mode::read);
                const GPUArray<Scalar4>& d_torque_array1 = m_forces[cur_force+1]->getTorqueArray();
                ArrayHandle<Scalar4> d_torque1(d_torque_array1,access_location::device,access_mode::read);
                force_list.f1 = d_force1.data;
                force_list.v1 = d_virial1.data;
                force_list.vpitch1 = d_virial_array1.getPitch();
                force_list.t1 = d_torque1.data;
                }
            if (cur_force+2 < m_forces.size())
                {
                const GPUArray<Scalar4>& d_force_array2 = m_forces[cur_force+2]->getForceArray();
                ArrayHandle<Scalar4> d_force2(d_force_array2,access_location::device,access_mode::read);
                const GPUArray<Scalar>& d_virial_array2 = m_forces[cur_force+2]->getVirialArray();
                ArrayHandle<Scalar> d_virial2(d_virial_array2,access_location::device,access_mode::read);
                const GPUArray<Scalar4>& d_torque_array2 = m_forces[cur_force+2]->getTorqueArray();
                ArrayHandle<Scalar4> d_torque2(d_torque_array2,access_location::device,access_mode::read);
                force_list.f2 = d_force2.data;
                force_list.v2 = d_virial2.data;
                force_list.vpitch2 = d_virial_array2.getPitch();
                force_list.t2 = d_torque2.data;
                }
            if (cur_force+3 < m_forces.size())
                {
                const GPUArray<Scalar4>& d_force_array3 = m_forces[cur_force+3]->getForceArray();
                ArrayHandle<Scalar4> d_force3(d_force_array3,access_location::device,access_mode::read);
                const GPUArray<Scalar>& d_virial_array3 = m_forces[cur_force+3]->getVirialArray();
                ArrayHandle<Scalar> d_virial3(d_virial_array3,access_location::device,access_mode::read);
                const GPUArray<Scalar4>& d_torque_array3 = m_forces[cur_force+3]->getTorqueArray();
                ArrayHandle<Scalar4> d_torque3(d_torque_array3,access_location::device,access_mode::read);
                force_list.f3 = d_force3.data;
                force_list.v3 = d_virial3.data;
                force_list.vpitch3 = d_virial_array3.getPitch();
                force_list.t3 = d_torque3.data;
                }
            if (cur_force+4 < m_forces.size())
                {
                const GPUArray<Scalar4>& d_force_array4 = m_forces[cur_force+4]->getForceArray();
                ArrayHandle<Scalar4> d_force4(d_force_array4,access_location::device,access_mode::read);
                const GPUArray<Scalar>& d_virial_array4 = m_forces[cur_force+4]->getVirialArray();
                ArrayHandle<Scalar> d_virial4(d_virial_array4,access_location::device,access_mode::read);
                const GPUArray<Scalar4>& d_torque_array4 = m_forces[cur_force+4]->getTorqueArray();
                ArrayHandle<Scalar4> d_torque4(d_torque_array4,access_location::device,access_mode::read);
                force_list.f4 = d_force4.data;
                force_list.v4 = d_virial4.data;
                force_list.vpitch4 = d_virial_array4.getPitch();
                force_list.t4 = d_torque4.data;
                }
            if (cur_force+5 < m_forces.size())
                {
                const GPUArray<Scalar4>& d_force_array5 = m_forces[cur_force+5]->getForceArray();
                ArrayHandle<Scalar4> d_force5(d_force_array5,access_location::device,access_mode::read);
                const GPUArray<Scalar>& d_virial_array5 = m_forces[cur_force+5]->getVirialArray();
                ArrayHandle<Scalar> d_virial5(d_virial_array5,access_location::device,access_mode::read);
                const GPUArray<Scalar4>& d_torque_array5 = m_forces[cur_force+5]->getTorqueArray();
                ArrayHandle<Scalar4> d_torque5(d_torque_array5,access_location::device,access_mode::read);
                force_list.f5 = d_force5.data;
                force_list.v5 = d_virial5.data;
                force_list.vpitch5 = d_virial_array5.getPitch();
                force_list.t5 = d_torque5.data;
                }

            // clear on the first iteration only
            bool clear = (cur_force == 0);

            // access flags
            PDataFlags flags = this->m_pdata->getFlags();

            gpu_integrator_sum_net_force(d_net_force.data,
                                         d_net_virial.data,
                                         net_virial_pitch,
                                         d_net_torque.data,
                                         force_list,
                                         nparticles,
                                         clear,
                                         flags[pdata_flag::pressure_tensor] || flags[pdata_flag::isotropic_virial]);

            if (m_exec_conf->isCUDAErrorCheckingEnabled())
                CHECK_CUDA_ERROR();
            }
        }

    // add up external virials and energies
    for (unsigned int cur_force = 0; cur_force < m_forces.size(); cur_force ++)
        {
        for (unsigned int k = 0; k < 6; k++)
            external_virial[k] += m_forces[cur_force]->getExternalVirial(k);
        external_energy += m_forces[cur_force]->getExternalEnergy();
        }

    for (unsigned int k = 0; k < 6; k++)
        m_pdata->setExternalVirial(k, external_virial[k]);

    m_pdata->setExternalEnergy(external_energy);

    if (m_prof)
        {
        m_prof->pop(m_exec_conf);
        m_prof->pop(m_exec_conf);
        }

    // return early if there are no constraint forces
    if (m_constraint_forces.size() == 0)
        return;

    #ifdef ENABLE_MPI
    if (m_comm)
        {
        // communicate the net force
        m_comm->updateNetForce(timestep);
        }
    #endif

    // compute all the constraint forces next
    std::vector< std::shared_ptr<ForceConstraint> >::iterator force_constraint;
    for (force_constraint = m_constraint_forces.begin(); force_constraint != m_constraint_forces.end(); ++force_constraint)
        (*force_constraint)->compute(timestep);

    if (m_prof)
        {
        m_prof->push("Integrate");
        m_prof->push(m_exec_conf, "Net force");
        }

        {
        // access the net force and virial arrays
        const GPUArray< Scalar4 >& net_force = m_pdata->getNetForce();
        const GPUArray< Scalar >& net_virial = m_pdata->getNetVirial();
        const GPUArray< Scalar4 >& net_torque = m_pdata->getNetTorqueArray();
        ArrayHandle<Scalar4> d_net_force(net_force, access_location::device, access_mode::readwrite);
        ArrayHandle<Scalar> d_net_virial(net_virial, access_location::device, access_mode::readwrite);
        ArrayHandle<Scalar4> d_net_torque(net_torque, access_location::device, access_mode::readwrite);

        unsigned int nparticles = m_pdata->getN();
        assert(nparticles <= net_force.getNumElements());
        assert(6*nparticles <= net_virial.getNumElements());
        assert(nparticles <= net_torque.getNumElements());

        // now, add up the accelerations
        // sum all the forces into the net force
        // perform the sum in groups of 6 to avoid kernel launch and memory access overheads
        for (unsigned int cur_force = 0; cur_force < m_constraint_forces.size(); cur_force += 6)
            {
            // grab the device pointers for the current set
            gpu_force_list force_list;
            const GPUArray<Scalar4>& d_force_array0 = m_constraint_forces[cur_force]->getForceArray();
            ArrayHandle<Scalar4> d_force0(d_force_array0,access_location::device,access_mode::read);
            const GPUArray<Scalar>& d_virial_array0 = m_constraint_forces[cur_force]->getVirialArray();
            ArrayHandle<Scalar> d_virial0(d_virial_array0,access_location::device,access_mode::read);
            const GPUArray<Scalar4>& d_torque_array0 = m_constraint_forces[cur_force]->getTorqueArray();
            ArrayHandle<Scalar4> d_torque0(d_torque_array0,access_location::device,access_mode::read);
            force_list.f0 = d_force0.data;
            force_list.t0=d_torque0.data;
            force_list.v0 = d_virial0.data;
            force_list.vpitch0 = d_virial_array0.getPitch();

            if (cur_force+1 < m_constraint_forces.size())
                {
                const GPUArray<Scalar4>& d_force_array1 = m_constraint_forces[cur_force+1]->getForceArray();
                ArrayHandle<Scalar4> d_force1(d_force_array1,access_location::device,access_mode::read);
                const GPUArray<Scalar>& d_virial_array1 = m_constraint_forces[cur_force+1]->getVirialArray();
                ArrayHandle<Scalar> d_virial1(d_virial_array1,access_location::device,access_mode::read);
                const GPUArray<Scalar4>& d_torque_array1 = m_constraint_forces[cur_force + 1]->getTorqueArray();
                ArrayHandle<Scalar4> d_torque1(d_torque_array1,access_location::device,access_mode::read);
                force_list.f1 = d_force1.data;
                force_list.t1=d_torque1.data;
                force_list.v1 = d_virial1.data;
                force_list.vpitch1 = d_virial_array1.getPitch();
                }
            if (cur_force+2 < m_constraint_forces.size())
                {
                const GPUArray<Scalar4>& d_force_array2 = m_constraint_forces[cur_force+2]->getForceArray();
                ArrayHandle<Scalar4> d_force2(d_force_array2,access_location::device,access_mode::read);
                const GPUArray<Scalar>& d_virial_array2 = m_constraint_forces[cur_force+2]->getVirialArray();
                ArrayHandle<Scalar> d_virial2(d_virial_array2,access_location::device,access_mode::read);
                const GPUArray<Scalar4>& d_torque_array2 = m_constraint_forces[cur_force + 2]->getTorqueArray();
                ArrayHandle<Scalar4> d_torque2(d_torque_array2,access_location::device,access_mode::read);
                force_list.f2 = d_force2.data;
                force_list.t2=d_torque2.data;
                force_list.v2 = d_virial2.data;
                force_list.vpitch2 = d_virial_array2.getPitch();
                }
            if (cur_force+3 < m_constraint_forces.size())
                {
                const GPUArray<Scalar4>& d_force_array3 = m_constraint_forces[cur_force+3]->getForceArray();
                ArrayHandle<Scalar4> d_force3(d_force_array3,access_location::device,access_mode::read);
                const GPUArray<Scalar>& d_virial_array3 = m_constraint_forces[cur_force+3]->getVirialArray();
                ArrayHandle<Scalar> d_virial3(d_virial_array3,access_location::device,access_mode::read);
                const GPUArray<Scalar4>& d_torque_array3 = m_constraint_forces[cur_force + 3]->getTorqueArray();
                ArrayHandle<Scalar4> d_torque3(d_torque_array3,access_location::device,access_mode::read);
                force_list.f3 = d_force3.data;
                force_list.t3=d_torque3.data;
                force_list.v3 = d_virial3.data;
                force_list.vpitch3 = d_virial_array3.getPitch();
                }
            if (cur_force+4 < m_constraint_forces.size())
                {
                const GPUArray<Scalar4>& d_force_array4 = m_constraint_forces[cur_force+4]->getForceArray();
                ArrayHandle<Scalar4> d_force4(d_force_array4,access_location::device,access_mode::read);
                const GPUArray<Scalar>& d_virial_array4 = m_constraint_forces[cur_force+4]->getVirialArray();
                ArrayHandle<Scalar> d_virial4(d_virial_array4,access_location::device,access_mode::read);
                const GPUArray<Scalar4>& d_torque_array4 = m_constraint_forces[cur_force + 4]->getTorqueArray();
                ArrayHandle<Scalar4> d_torque4(d_torque_array4,access_location::device,access_mode::read);
                force_list.f4 = d_force4.data;
                force_list.t4=d_torque4.data;
                force_list.v4 = d_virial4.data;
                force_list.vpitch4 = d_virial_array4.getPitch();
                }
            if (cur_force+5 < m_constraint_forces.size())
                {
                const GPUArray<Scalar4>& d_force_array5 = m_constraint_forces[cur_force+5]->getForceArray();
                ArrayHandle<Scalar4> d_force5(d_force_array5,access_location::device,access_mode::read);
                const GPUArray<Scalar>& d_virial_array5 = m_constraint_forces[cur_force+5]->getVirialArray();
                ArrayHandle<Scalar> d_virial5(d_virial_array5,access_location::device,access_mode::read);
                const GPUArray<Scalar4>& d_torque_array5 = m_constraint_forces[cur_force + 5]->getTorqueArray();
                ArrayHandle<Scalar4> d_torque5(d_torque_array5,access_location::device,access_mode::read);
                force_list.f5 = d_force5.data;
                force_list.t5=d_torque5.data;
                force_list.v5 = d_virial5.data;
                force_list.vpitch5 = d_virial_array5.getPitch();
                }

            // clear only on the first iteration AND if there are zero forces
            bool clear = (cur_force == 0) && (m_forces.size() == 0);

            // access flags
            PDataFlags flags = this->m_pdata->getFlags();

            gpu_integrator_sum_net_force(d_net_force.data,
                                         d_net_virial.data,
                                         net_virial.getPitch(),
                                         d_net_torque.data,
                                         force_list,
                                         nparticles,
                                         clear,
                                         flags[pdata_flag::pressure_tensor] || flags[pdata_flag::isotropic_virial]);

            if (m_exec_conf->isCUDAErrorCheckingEnabled())
                CHECK_CUDA_ERROR();
            }
        }

    // add up external virials
    for (unsigned int cur_force = 0; cur_force < m_constraint_forces.size(); cur_force ++)
        {
        for (unsigned int k = 0; k < 6; k++)
            external_virial[k] += m_constraint_forces[cur_force]->getExternalVirial(k);
        external_energy += m_constraint_forces[cur_force]->getExternalEnergy();
        }

    for (unsigned int k = 0; k < 6; k++)
        m_pdata->setExternalVirial(k, external_virial[k]);

    m_pdata->setExternalEnergy(external_energy);

    if (m_prof)
        {
        m_prof->pop(m_exec_conf);
        m_prof->pop(m_exec_conf);
        }
    }
#endif

/*! The base class integrator actually does nothing in update()
    \param timestep Current time step of the simulation
*/
void Integrator::update(unsigned int timestep)
    {
    }

/*! prepRun() is to be called at the very beginning of each run, before any analyzers are called, but after the full
    simulation is defined. It allows the integrator to perform any one-off setup tasks and update net_force and
    net_virial, if needed.

    Specifically, updated net_force and net_virial in this call is a must for logged quantities to properly carry
    over in restarted jobs.

    The base class does nothing, it is up to derived classes to implement the correct behavior.
*/
void Integrator::prepRun(unsigned int timestep)
    {
    }

#ifdef ENABLE_MPI
/*! \param tstep Time step for which to determine the flags

    The flags needed are determiend by peeking to \a tstep and then using bitwise or
    to combine the flags from all ForceComputes
*/
CommFlags Integrator::determineFlags(unsigned int timestep)
    {
    CommFlags flags(0);

    // query all forces
    std::vector< std::shared_ptr<ForceCompute> >::iterator force_compute;
    for (force_compute = m_forces.begin(); force_compute != m_forces.end(); ++force_compute)
        flags |= (*force_compute)->getRequestedCommFlags(timestep);

    // query all constraints
    std::vector< std::shared_ptr<ForceConstraint> >::iterator force_constraint;
    for (force_constraint = m_constraint_forces.begin(); force_constraint != m_constraint_forces.end(); ++force_constraint)
        flags |= (*force_constraint)->getRequestedCommFlags(timestep);

    return flags;
    }


void Integrator::setCommunicator(std::shared_ptr<Communicator> comm)
    {
    // call base class method
    Updater::setCommunicator(comm);

    // connect to ghost communication flags request
    if (! m_request_flags_connected && m_comm)
        m_comm->getCommFlagsRequestSignal().connect<Integrator, &Integrator::determineFlags>(this);

    m_request_flags_connected = true;

    if (! m_signals_connected && m_comm)
        comm->getComputeCallbackSignal().connect<Integrator, &Integrator::computeCallback>(this);

    m_signals_connected = true;
    }

void Integrator::computeCallback(unsigned int timestep)
    {
    // pre-compute all active forces
    std::vector< std::shared_ptr<ForceCompute> >::iterator force_compute;

    for (force_compute = m_forces.begin(); force_compute != m_forces.end(); ++force_compute)
        (*force_compute)->preCompute(timestep);
    }
#endif

bool Integrator::getAnisotropic()
    {
    bool aniso = false;
    // pre-compute all active forces
    std::vector< std::shared_ptr<ForceCompute> >::iterator force_compute;

    for (force_compute = m_forces.begin(); force_compute != m_forces.end(); ++force_compute)
        aniso |= (*force_compute)->isAnisotropic();

    // pre-compute all active constraint forces
    std::vector< std::shared_ptr<ForceConstraint> >::iterator force_constraint;
    for (force_constraint = m_constraint_forces.begin(); force_constraint != m_constraint_forces.end(); ++force_constraint)
        aniso |= (*force_constraint)->isAnisotropic();

    return aniso;
    }

void export_Integrator(py::module& m)
    {
    py::class_<Integrator, std::shared_ptr<Integrator> >(m,"Integrator",py::base<Updater>())
    .def(py::init< std::shared_ptr<SystemDefinition>, Scalar >())
    .def("addForceCompute", &Integrator::addForceCompute)
    .def("addForceConstraint", &Integrator::addForceConstraint)
    .def("removeForceComputes", &Integrator::removeForceComputes)
    .def("setDeltaT", &Integrator::setDeltaT)
    .def("getNDOF", &Integrator::getNDOF)
    .def("getRotationalNDOF", &Integrator::getRotationalNDOF)
    ;
    }<|MERGE_RESOLUTION|>--- conflicted
+++ resolved
@@ -1,8 +1,4 @@
-<<<<<<< HEAD
-// Copyright (c) 2009-2017 The Regents of the University of Michigan
-=======
 // Copyright (c) 2009-2018 The Regents of the University of Michigan
->>>>>>> a4a24a6d
 // This file is part of the HOOMD-blue project, released under the BSD 3-Clause License.
 
 // Maintainer: joaander
@@ -386,17 +382,17 @@
         m_prof->pop();
         }
 
-    #ifdef ENABLE_MPI
-    if (m_comm)
-        {
-        // communicate the net force
-        m_comm->updateNetForce(timestep);
-        }
-    #endif
-
     // return early if there are no constraint forces
     if (m_constraint_forces.size() == 0)
         return;
+
+    #ifdef ENABLE_MPI
+    if (m_comm)
+        {
+        // communicate the net force
+        m_comm->updateNetForce(timestep);
+        }
+    #endif
 
     // compute all the constraint forces next
     // constraint forces only apply a force, not a torque
