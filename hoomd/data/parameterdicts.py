# Copyright (c) 2009-2021 The Regents of the University of Michigan
# This file is part of the HOOMD-blue project, released under the BSD 3-Clause
# License.

"""Implement parameter dictionaries."""

from collections.abc import MutableMapping
from itertools import product, combinations_with_replacement
from copy import copy

<<<<<<< HEAD
from hoomd.util import to_camel_case, is_iterable
from hoomd.data.typeconverter import (to_type_converter, TypeConversionError,
                                      RequiredArg, TypeConverterMapping, OnlyIf,
                                      Either)
from hoomd.data.smart_default import (to_base_defaults, toDefault, SmartDefault,
                                      NoDefault)
=======
from hoomd.util import _to_camel_case, _is_iterable
from hoomd.data.typeconverter import (to_type_converter, TypeConversionError,
                                      RequiredArg)
from hoomd.data.smart_default import (_to_base_defaults, _to_default,
                                      _SmartDefault, _NoDefault)
>>>>>>> 40d1c3d2


def has_str_elems(obj):
    """Returns True if all elements of iterable are str."""
    return all([isinstance(elem, str) for elem in obj])


def is_good_iterable(obj):
    """Returns True if object is iterable with respect to types."""
    return _is_iterable(obj) and has_str_elems(obj)


def proper_type_return(val):
    """Expects and requires a dictionary with type keys."""
    if len(val) == 0:
        return None
    elif len(val) == 1:
        return list(val.values())[0]
    else:
        return val


class _ValidatedDefaultDict:

    def __init__(self, *args, **kwargs):
        _defaults = kwargs.pop('_defaults', _NoDefault)
        if len(kwargs) != 0 and len(args) != 0:
            raise ValueError("An unnamed argument and keyword arguments "
                             "cannot both be specified.")

        if len(kwargs) == 0 and len(args) == 0:
            raise ValueError("Either an unnamed argument or keyword "
                             "arguments must be specified.")
        if len(args) > 1:
            raise ValueError("Only one unnamed argument allowed.")
        if len(kwargs) > 0:
            default_arg = kwargs
        else:
            default_arg = args[0]
        self._type_converter = to_type_converter(default_arg)
        self._default = _to_default(default_arg, _defaults)

    def _validate_values(self, val):
        val = self._type_converter(val)
        if isinstance(val, dict):
            if isinstance(self._type_converter, TypeConverterMapping):
                dft_keys = set(self._type_converter.keys())
            elif isinstance(self._type_converter.converter, OnlyIf):
                dft_keys = set(self._type_converter.converter.cond.keys())
            elif isinstance(self._type_converter.converter, Either):
                mapping = next(
                    filter(lambda x: isinstance(x, TypeConverterMapping),
                           self._type_converter.converter.specs))
                dft_keys = set(mapping.keys())
            else:
                raise ValueError
            bad_keys = set(val.keys()) - dft_keys
            if len(bad_keys) != 0:
                raise ValueError("Keys must be a subset of available keys. "
                                 "Bad keys are {}".format(bad_keys))
        if isinstance(self._default, _SmartDefault):
            val = self._default(val)
        return val

    # Add function to validate dictionary keys' value types as well
    # Could follow current model on the args based type checking

    def _validate_and_split_key(self, key):
        """Validate key given regardless of key length."""
        if self._len_keys == 1:
            return self._validate_and_split_len_one(key)
        else:
            return self._validate_and_split_len(key)

    def _validate_and_split_len_one(self, key):
        """Validate single type keys.

        Accepted input is a type string, and arbitrarily nested interators that
        culminate in str types.
        """
        if isinstance(key, str):
            return [key]
        elif _is_iterable(key):
            keys = []
            for k in key:
                keys.extend(self._validate_and_split_len_one(k))
            return keys
        else:
            raise KeyError("The key {} is not valid.".format(key))

    def _validate_and_split_len(self, key):
        """Validate all key lengths greater than one, N.

        Valid input is an arbitrarily deep series of iterables that culminate
        in N length tuples, this includes an iterable depth of zero. The N
        length tuples can contain for each member either a type string or an
        iterable of type strings.
        """
        if isinstance(key, tuple) and len(key) == self._len_keys:
            fst, snd = key
            if any([
                    not is_good_iterable(v) and not isinstance(v, str)
                    for v in key
            ]):
                raise KeyError("The key {} is not valid.".format(key))
            key = list(key)
            for ind in range(len(key)):
                if isinstance(key[ind], str):
                    key[ind] = [key[ind]]
            return list(product(*key))
        elif _is_iterable(key):
            keys = []
            for k in key:
                keys.extend(self._validate_and_split_len(k))
            return keys
        else:
            raise KeyError("The key {} is not valid.".format(key))

    def _yield_keys(self, key):
        """Returns the generated keys in proper sorted order.

        The order is necessary so ('A', 'B') is equivalent to ('B', A').
        """
        if self._len_keys > 1:
            keys = self._validate_and_split_key(key)
            for key in keys:
                yield tuple(sorted(list(key)))
        else:
            yield from self._validate_and_split_key(key)

    def __eq__(self, other):
        if not isinstance(other, _ValidatedDefaultDict):
            return NotImplemented
        return (self.default == other.default
                and set(self.keys()) == set(other.keys())
                and all(self[key] == other[key] for key in self.keys()))

    @property
    def default(self):
        if isinstance(self._default, _SmartDefault):
            return self._default.to_base()
        else:
            return copy(self._default)

    @default.setter
    def default(self, new_default):
        new_default = self._type_converter(new_default)
        if isinstance(self._default, _SmartDefault):
            new_default = self._default(new_default)
        if isinstance(new_default, dict):
            keys = set(self._default.keys())
            provided_keys = set(new_default.keys())
            if keys.intersection(provided_keys) != provided_keys:
                raise ValueError("New default must a subset of current keys.")
        self._default = _to_default(new_default)


class TypeParameterDict(_ValidatedDefaultDict):
    """Type parameter dictionary."""

    def __init__(self, *args, len_keys, **kwargs):

        # Validate proper key constraint
        if len_keys < 1 or len_keys != int(len_keys):
            raise ValueError("len_keys must be a positive integer.")
        self._len_keys = len_keys
        super().__init__(*args, **kwargs)
        self._dict = dict()

    def __getitem__(self, key):
        """Access parameter by key."""
        vals = dict()
        for key in self._yield_keys(key):
            try:
                vals[key] = self._dict[key]
            except KeyError:
                vals[key] = self.default
        return proper_type_return(vals)

    def __setitem__(self, key, val):
        """Set parameter by key."""
        keys = self._yield_keys(key)
        try:
            val = self._validate_values(val)
        except TypeConversionError as err:
            raise TypeConversionError("For types {}, error {}.".format(
                list(keys), str(err)))
        for key in keys:
            self._dict[key] = val

    def keys(self):
        """Get the keys in the dictionary."""
        if self._len_keys == 1:
            yield from self._dict.keys()
        else:
            for key in self._dict.keys():
                yield tuple(sorted(list(key)))

    def to_dict(self):
        """Convert to a `dict`."""
        return self._dict


class AttachedTypeParameterDict(_ValidatedDefaultDict):
    """Parameter dictionary synchronized with a C++ class."""

    def __init__(self, cpp_obj, param_name, type_kind, type_param_dict, sim):
        # store info to communicate with c++
        self._cpp_obj = cpp_obj
        self._param_name = param_name
        self._sim = sim
        self._type_kind = type_kind
        self._len_keys = type_param_dict._len_keys
        # Get default data
        self._default = type_param_dict._default
        self._type_converter = type_param_dict._type_converter
        # add all types to c++
        for key in self.keys():
            self[key] = type_param_dict[key]

    def to_detached(self):
        """Convert to a detached parameter dict."""
        if isinstance(self.default, dict):
            type_param_dict = TypeParameterDict(**self.default,
                                                len_keys=self._len_keys)
        else:
            type_param_dict = TypeParameterDict(self.default,
                                                len_keys=self._len_keys)
        type_param_dict._type_converter = self._type_converter
        for key in self.keys():
            type_param_dict[key] = self[key]
        return type_param_dict

    def __getitem__(self, key):
        """Access parameter by key."""
        vals = dict()
        for key in self._yield_keys(key):
            vals[key] = getattr(self._cpp_obj, self._getter)(key)
        return proper_type_return(vals)

    def __setitem__(self, key, val):
        """Set parameter by key."""
        keys = self._yield_keys(key)
        try:
            val = self._validate_values(val)
        except TypeConversionError as err:
            raise TypeConversionError("For types {}, error {}.".format(
                list(keys), str(err)))

        for key in keys:
            getattr(self._cpp_obj, self._setter)(key, val)

    def _yield_keys(self, key):
        """Includes key check for existing simulation keys."""
        curr_keys = self.keys()
        for key in super()._yield_keys(key):
            if key not in curr_keys:
                raise KeyError("Type {} does not exist in the "
                               "system.".format(key))
            else:
                yield key

    def _validate_values(self, val):
        val = super()._validate_values(val)
        if isinstance(val, dict):
            not_set_keys = []
            for k, v in val.items():
                if v is RequiredArg:
                    not_set_keys.append(k)
            if not_set_keys != []:
                raise ValueError("{} were not set.".format(not_set_keys))
        return val

    @property
    def _setter(self):
        return 'set' + _to_camel_case(self._param_name)

    @property
    def _getter(self):
        return 'get' + _to_camel_case(self._param_name)

    def keys(self):
        """Iterate through the keys."""
        single_keys = getattr(self._sim.state, self._type_kind)
        if self._len_keys == 1:
            yield from single_keys
        else:
            for key in combinations_with_replacement(single_keys,
                                                     self._len_keys):
                yield tuple(sorted(list(key)))

    def to_dict(self):
        """Convert to a `dict`."""
        rtn_dict = dict()
        for key in self.keys():
            rtn_dict[key] = getattr(self._cpp_obj, self._getter)(key)
        return rtn_dict


class ParameterDict(MutableMapping):
<<<<<<< HEAD

    def __init__(self, _defaults=NoDefault, **kwargs):
=======
    """Parameter dictionary."""

    def __init__(self, _defaults=_NoDefault, **kwargs):
>>>>>>> 40d1c3d2
        self._type_converter = to_type_converter(kwargs)
        self._dict = {**_to_base_defaults(kwargs, _defaults)}

    def __setitem__(self, key, value):
        """Set parameter by key."""
        if key not in self._type_converter.keys():
            self._dict[key] = value
            self._type_converter[key] = to_type_converter(value)
        else:
            self._dict[key] = self._type_converter[key](value)

    def __getitem__(self, key):
        """Access parameter by key."""
        return self._dict[key]

    def __delitem__(self, key):
        """Remove parameter by key."""
        del self._dict[key]
        del self._type_converter[key]

    def __iter__(self):
        """Iterate over keys."""
        yield from self._dict

    def __len__(self):
        """int: The number of keys."""
        return len(self._dict)

    def update(self, other):
        """Add keys and values to the dictionary."""
        if isinstance(other, ParameterDict):
            for key, value in other.items():
                self._type_converter[key] = other._type_converter[key]
                self._dict[key] = value
        else:
            for key, value in other.items():
                self[key] = value<|MERGE_RESOLUTION|>--- conflicted
+++ resolved
@@ -8,20 +8,11 @@
 from itertools import product, combinations_with_replacement
 from copy import copy
 
-<<<<<<< HEAD
-from hoomd.util import to_camel_case, is_iterable
-from hoomd.data.typeconverter import (to_type_converter, TypeConversionError,
-                                      RequiredArg, TypeConverterMapping, OnlyIf,
-                                      Either)
-from hoomd.data.smart_default import (to_base_defaults, toDefault, SmartDefault,
-                                      NoDefault)
-=======
 from hoomd.util import _to_camel_case, _is_iterable
 from hoomd.data.typeconverter import (to_type_converter, TypeConversionError,
                                       RequiredArg)
 from hoomd.data.smart_default import (_to_base_defaults, _to_default,
                                       _SmartDefault, _NoDefault)
->>>>>>> 40d1c3d2
 
 
 def has_str_elems(obj):
@@ -322,14 +313,8 @@
 
 
 class ParameterDict(MutableMapping):
-<<<<<<< HEAD
-
-    def __init__(self, _defaults=NoDefault, **kwargs):
-=======
     """Parameter dictionary."""
-
     def __init__(self, _defaults=_NoDefault, **kwargs):
->>>>>>> 40d1c3d2
         self._type_converter = to_type_converter(kwargs)
         self._dict = {**_to_base_defaults(kwargs, _defaults)}
 
