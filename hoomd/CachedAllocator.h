// Copyright (c) 2009-2019 The Regents of the University of Michigan
// This file is part of the HOOMD-blue project, released under the BSD 3-Clause License.


// Maintainer: jglaser

/*! \file CachedAllocator.h
    \brief Declares a cached allocator for temporary allocations and a helper class

    Inspired by thrust/examples/cuda/custom_temporary_allocation.cu
*/

#ifndef __CACHED_ALLOCATOR_H__
#define __CACHED_ALLOCATOR_H__

#ifdef ENABLE_CUDA
<<<<<<< HEAD
#include <hip/hip_runtime.h>
=======

#ifdef ENABLE_HIP
#include <hip/hip_runtime.h>
#else
#include <cuda_runtime.h>
#endif
>>>>>>> 54678846

#include <map>
#include <cassert>

//! Need to define an error checking macro that can be used in .cu files
#define CHECK_CUDA() \
    { \
    hipError_t err = hipDeviceSynchronize(); \
    if (err != hipSuccess) \
        { \
        throw std::runtime_error("CUDA Error in CachedAllocator "+std::string(hipGetErrorString(err))); \
        } \
    err = hipGetLastError(); \
    if (err != hipSuccess) \
        { \
        throw std::runtime_error("CUDA Error in CachedAllocator "+std::string(hipGetErrorString(err))); \
        } \
    }

//! CachedAllocator: a simple allocator for caching allocation requests
class __attribute__((visibility("default"))) CachedAllocator
    {
    public:
         // needed by thrust
         typedef char value_type;

         //! Constructor
         /*  \param max_cached_bytes Maximum size of cache
         *   \param cache_reltol Relative tolerance for cache hits
         */
        CachedAllocator(bool managed, unsigned int max_cached_bytes=100u*1024u*1024u, float cache_reltol = 0.1f)
            : m_managed(managed),
              m_num_bytes_tot(0),
              m_max_cached_bytes(max_cached_bytes),
              m_cache_reltol(cache_reltol)
            { }

        CachedAllocator(const CachedAllocator&) = delete;
        CachedAllocator& operator=(const CachedAllocator&) = delete;

        CachedAllocator(const CachedAllocator&&) = delete;
        CachedAllocator& operator=(const CachedAllocator&&) = delete;

        //! Set maximum cache size
        void setMaxCachedBytes(unsigned int max_cached_bytes)
            {
            m_max_cached_bytes = max_cached_bytes;
            }

        //! Destructor
        virtual ~CachedAllocator()
            {
            // free all allocations when cached_allocator goes out of scope
            free_all();
            }

        //! Allocate a temporary block
        /*! \param num_bytes Number of elements to allocate
         * \returns a pointer to the allocated buffer
         */
        template<typename T>
        T *getTemporaryBuffer(unsigned int num_elements);

        // Specifically allocate a char* buffer
        char *allocate(std::ptrdiff_t num_bytes)
            {
            return getTemporaryBuffer<char>(num_bytes);
            }

        //! Release a previously allocated block
        void deallocate(char *ptr, size_t n = 0)
            {
            if (ptr == NULL) return;

            // erase the allocated block from the allocated blocks map
            allocated_blocks_type::iterator iter = m_allocated_blocks.find(ptr);
            assert(iter != m_allocated_blocks.end());
            std::ptrdiff_t num_bytes = iter->second;
            m_allocated_blocks.erase(iter);

            // insert the block into the free blocks map
            m_free_blocks.insert(std::make_pair(num_bytes, ptr));
            }

    private:
        typedef std::multimap<std::ptrdiff_t, char*> free_blocks_type;
        typedef std::map<char *, std::ptrdiff_t> allocated_blocks_type;

        bool m_managed;  //! True if we use unified memory

        unsigned int m_num_bytes_tot;
        unsigned int m_max_cached_bytes;
        float m_cache_reltol;

        free_blocks_type m_free_blocks;
        allocated_blocks_type m_allocated_blocks;

        //! Free all allocated blocks
        void free_all()
            {
//            m_exec_conf->msg->notice(5) << "CachedAllocator: Cleaning up after ourselves"
//                << std::endl;

            // deallocate all outstanding blocks in both lists
            for(free_blocks_type::iterator i = m_free_blocks.begin(); i != m_free_blocks.end(); ++i)
                {
                hipFree((void *) i->second);
                CHECK_CUDA();
                }

            for(allocated_blocks_type::iterator i = m_allocated_blocks.begin();
                i != m_allocated_blocks.end(); ++i)
                {
                hipFree((void *) i->first);
                CHECK_CUDA();
                }
            }
    };

//! A temporary allocation object
/*! When it goes out of scope, the temporary memory is automatically returned to the cache
 */
template<typename T>
class ScopedAllocation
    {
    public:
        //! Copy constructor
        ScopedAllocation(CachedAllocator& alloc, unsigned int num_elements);

        //! Destructor
        ~ScopedAllocation();

        T *operator() ()
            {
            return data;
            }

        T * data;

    private:
        ScopedAllocation(char *ptr, CachedAllocator& alloc);

        CachedAllocator& m_alloc;

        friend class CachedAllocator;
    };

template<typename T>
T* CachedAllocator::getTemporaryBuffer(unsigned int num_elements)
    {
    std::ptrdiff_t num_bytes = sizeof(T)*num_elements;
    char *result = 0;

    // short-cut to avoid storing duplicate NULL ptrs in the map
    if (!num_bytes) return (T*)NULL;

    unsigned int num_allocated_bytes = num_bytes;

    // search the cache for a free block
    free_blocks_type::iterator free_block = m_free_blocks.lower_bound(num_bytes);

    // look for a cached buffer within m_cache_reltol relative tolerance
    if(free_block != m_free_blocks.end()
         && free_block->first <= (num_bytes + (unsigned int)((float)num_bytes*m_cache_reltol)))
        {
//        m_exec_conf->msg->notice(10) << "CachedAllocator: found a hit "
//            << "(" << float(num_bytes)/1024.0f/1024.0f << " MB)" << std::endl;

        // get the pointer
        result = free_block->second;

        num_allocated_bytes = free_block->first;

        // erase from the free_blocks map
        m_free_blocks.erase(free_block);
        }
    else
        {
        // no allocation of the right size exists
        // create a new one with cudaMalloc
//        m_exec_conf->msg->notice(10) << "CachedAllocator: no free block found;"
//            << " allocating " << float(num_bytes)/1024.0f/1024.0f << " MB" << std::endl;

        if (m_managed)
            hipMallocManaged((void **) &result, num_bytes);
        else
            hipMalloc((void **) &result, num_bytes);
        CHECK_CUDA();

        m_num_bytes_tot += num_bytes;

        while (m_num_bytes_tot > m_max_cached_bytes && m_free_blocks.size())
            {
            // eliminate largest cached block
            free_blocks_type::reverse_iterator i = m_free_blocks.rbegin();

//            m_exec_conf->msg->notice(10) << "CachedAllocator: maximum cache size "
//                << "reached; removing unused block ("
//                << float(i->first)/1024.0f/1024.0f << " MB)" << std::endl;

            // transform the pointer to cuda::pointer before calling cuda::free
            hipFree((void *) i->second);
            CHECK_CUDA();
            m_num_bytes_tot -= i->first;

            m_free_blocks.erase((++i).base());
            }
        }

    // insert the allocated pointer into the allocated_blocks map
    m_allocated_blocks.insert(std::make_pair(result, num_allocated_bytes));

    return (T *)result;
    }

//! Constructor
template<typename T>
ScopedAllocation<T>::ScopedAllocation(CachedAllocator& alloc, unsigned int num_elements)
    : m_alloc(alloc)
    {
    data = m_alloc.getTemporaryBuffer<T>(num_elements);
    }

//! Destructor
template<typename T>
ScopedAllocation<T>::~ScopedAllocation()
    {
    m_alloc.deallocate((char *) data);
    }


#undef CHECK_CUDA
#endif // ENABLE_CUDA
#endif // __CACHED_ALLOCATOR_H__<|MERGE_RESOLUTION|>--- conflicted
+++ resolved
@@ -14,16 +14,8 @@
 #define __CACHED_ALLOCATOR_H__
 
 #ifdef ENABLE_CUDA
-<<<<<<< HEAD
 #include <hip/hip_runtime.h>
-=======
-
-#ifdef ENABLE_HIP
-#include <hip/hip_runtime.h>
-#else
-#include <cuda_runtime.h>
 #endif
->>>>>>> 54678846
 
 #include <map>
 #include <cassert>
