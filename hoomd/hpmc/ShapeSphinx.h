// Copyright (c) 2009-2019 The Regents of the University of Michigan
// This file is part of the HOOMD-blue project, released under the BSD 3-Clause License.

#pragma once

#include "hoomd/HOOMDMath.h"
#include "HPMCPrecisionSetup.h"
#include "hoomd/BoxDim.h"
#include "hoomd/VectorMath.h"
#include "ShapeSphere.h"

#ifdef __HIPCC__
#define DEVICE __device__
#define HOSTDEVICE __host__ __device__
#else
#define DEVICE
#define HOSTDEVICE
#endif

#include "SphinxOverlap.h"

namespace hpmc
{

namespace detail
{

/// Maximum number of sphere centers that
const unsigned int MAX_SPHINX_SPHERE_CENTERS = 8;

/** Sphinx particle parameters

    A Sphinx particle is represented by N spheres each with their own diameter.

    ShapeSphinx represents the intersection of spheres. A  positive sphere is one where the volume
    inside the sphere is considered, and a negative sphere is one where the volume outside the
    sphere is considered. This shape is defined using a struct called SphinxParams whose detail
    is named spheres. ShapeSphinx requires an incoming orientation vector, followed by parameters
    for the struct SphinxParams. The parameter defining a sphinx is a structure containing the
    circumsphere diameter of all spheres defined in the shape. This is followed by the number of
    spheres in the shape, their diameters and then a list of the centers of the spheres. It is
    recommended that the list of spheres begin with a positive sphere placed at the origin, and the
    other sphere centers are relative to it. Positive spheres are defined by a positive value in
    their diameter. Negative spheres are defined by a negative value in their diameter.
*/
struct SphinxParams : ShapeParams
    {
    /// Circumsphere Diameter of all spheres defined in intersection
    OverlapReal circumsphereDiameter;

    /// Number of spheres
    unsigned int N;

    /// Sphere Diameters
    OverlapReal diameter[MAX_SPHINX_SPHERE_CENTERS];

    /// Sphere Centers (in local frame)
    vec3<OverlapReal> center[MAX_SPHINX_SPHERE_CENTERS];

    /// True when move statistics should not be counted
    unsigned int ignore;

    #ifdef ENABLE_HIP
    void set_memory_hint() const
        {
        // default implementation does nothing
        }
    #endif

    #ifndef __HIPCC__
    /// Empty constructor
    SphinxParams() : circumsphereDiameter(0.0), N(0) { }

    /// Construct from a python dictionary
    SphinxParams(pybind11::dict v, bool managed=false)
        {
        pybind11::list centers = v["centers"];
        pybind11::list diameters = v["diameters"];
        ignore = v["ignore_statistics"].cast<unsigned int>();

        N = pybind11::len(diameters);
        unsigned int N_centers = pybind11::len(centers);

        if (N_centers > MAX_SPHINX_SPHERE_CENTERS)
            throw std::runtime_error("Too many spheres");

        if (N != N_centers)
            {
            throw std::runtime_error(
                std::string("Number of centers not equal to number of diameters")
                + pybind11::str(centers).cast<std::string>() + " "
                + pybind11::str(diameters).cast<std::string>());
            }

        OverlapReal radius = OverlapReal(0.0);
        for (unsigned int i = 0; i < N_centers; i++)
            {
            pybind11::list center_i = centers[i];

            vec3<OverlapReal> center_vec;
            center_vec.x = center_i[0].cast<OverlapReal>();
            center_vec.y = center_i[1].cast<OverlapReal>();
            center_vec.z = center_i[2].cast<OverlapReal>();

            center[i] = center_vec;

            OverlapReal d = diameters[i].cast<OverlapReal>();
            diameter[i] = d;

            OverlapReal n = sqrt(dot(center_vec, center_vec));
            radius = max(radius, (n+d/OverlapReal(2.0)));
            }

        // set the diameter
        circumsphereDiameter = 2.0*radius;
        }

    /// Convert parameters to a python dictionary
    pybind11::dict asDict()
        {
        pybind11::list centers;
        pybind11::dict v;
        pybind11::list diameters;
        for (unsigned int i = 0; i < N; i++)
            {
            vec3<OverlapReal> center_i = center[i];
            OverlapReal x = center_i.x;
            OverlapReal y = center_i.y;
            OverlapReal z = center_i.z;
            pybind11::list xyz;
            xyz.append(x);
            xyz.append(y);
            xyz.append(z);
            centers.append(pybind11::tuple(xyz));
            diameters.append(diameter[i]);
            }
        v["diameters"] = diameters;
        v["centers"] = centers;
        v["ignore_statistics"] = ignore;
        return v;
        }
    #endif
    } __attribute__((aligned(32)));

}; // end namespace detail

namespace detail
    {
    DEVICE inline OverlapReal initVolume(bool disjoint,
                                         OverlapReal r[MAX_SPHINX_SPHERE_CENTERS],
                                         int n,
                                         OverlapReal d[MAX_SPHINX_SPHERE_CENTERS*(MAX_SPHINX_SPHERE_CENTERS-1)/2]);
    }

/** Sphinx shape

    Implement the HPMC shape interface for sphinx particles.
*/
struct ShapeSphinx
    {
    /// Define the parameter type
    typedef detail::SphinxParams param_type;

<<<<<<< HEAD
    /// Temporary storage for depletant insertion
    typedef struct {} depletion_storage_type;

    /// Construct a shape at a given orientation
=======
    //! Temporary storage for depletant insertion
    typedef struct {} depletion_storage_type;

>>>>>>> 3a311cba
    DEVICE inline ShapeSphinx(const quat<Scalar>& _orientation, const param_type& _params)
        : orientation(_orientation), convex(true), spheres(_params)
        {
        volume = 0.0;
        radius = spheres.circumsphereDiameter/(2.0);
        n = spheres.N;
        for(unsigned int i = 0; i<n;i++)
            {
            r[i] = spheres.diameter[i]/(2.0);
            R[i] = r[i]*r[i];
            s[i] = (r[i]<0) ? -1 : 1;
            u[i] = spheres.center[i];
            }
        for(unsigned int i=0; i<n;i++)
            {
            for(unsigned int j=0; j<i; j++)
                {
                D[(i-1)*i/2+j] = dot(u[i]-u[j],u[i]-u[j]);
                d[(i-1)*i/2+j] = s[i]*s[j]*sqrt(D[(i-1)*i/2+j]);
                }
            }
        disjoint = ((n > 0) && (s[0] > 0));
        if(disjoint)
            for(unsigned int i = 1; i < n; i++)
                {
                 if(s[i] > 0) disjoint = false;
                 if(disjoint)
                 for(unsigned int j = 1; j < i; j++)
                    if(!detail::seq2(1,1,R[i],R[j],D[(i-1)*i/2+j])) disjoint = false;
                }
        volume = detail::initVolume(disjoint,r,n,d);
        }

    /// Check if the shape may be rotated
    DEVICE static bool hasOrientation() { return true; }

    /// Get the circumsphere diameter of the shape
    DEVICE OverlapReal getCircumsphereDiameter() const
        {
        // return the diameter of the parent sphere
        return spheres.diameter[0];
        }

    /// Get the in-sphere radius of the shape
    DEVICE Scalar getInsphereRadius() const
        {
        return Scalar(0.0);
        }

    /// Return the bounding box of the shape in world coordinates
    DEVICE detail::AABB getAABB(const vec3<Scalar>& pos) const
        {
        return detail::AABB(pos, getCircumsphereDiameter()/Scalar(2.0));
        }

    /// Return a tight fitting OBB around the shape
    DEVICE detail::OBB getOBB(const vec3<Scalar>& pos) const
        {
        // just use the AABB for now
        return detail::OBB(getAABB(pos));
        }

    /// Check if this shape should be ignored in the move statistics
    DEVICE bool ignoreStatistics() const { return spheres.ignore; }

    /** Returns true if this shape splits the overlap check over several threads of a warp using
        threadIdx.x
    */
    HOSTDEVICE static bool isParallel() {return false; }

    /// Returns true if the overlap check supports sweeping both shapes by a sphere of given radius
    HOSTDEVICE static bool supportsSweepRadius()
        {
        return false;
        }

    /// Orientation of the sphinx
    quat<Scalar> orientation;

    /// Number of spheres
    unsigned int n;

    bool convex;

    bool disjoint;

    /// radius of each sphere
    OverlapReal r[detail::MAX_SPHINX_SPHERE_CENTERS];

    /// radius^2
    OverlapReal R[detail::MAX_SPHINX_SPHERE_CENTERS];

    /// sign of radius of each sphere
    int s[detail::MAX_SPHINX_SPHERE_CENTERS];

    /// original center of each sphere
    vec3<OverlapReal> u[detail::MAX_SPHINX_SPHERE_CENTERS];

    //vec3<OverlapReal> v[MAX_SPHINX_SPHERE_CENTERS];

    /// distance^2 between every pair of spheres
    OverlapReal D[detail::MAX_SPHINX_SPHERE_CENTERS*(detail::MAX_SPHINX_SPHERE_CENTERS-1)/2];

    /// distance with sign bet. every pair of spheres
    OverlapReal d[detail::MAX_SPHINX_SPHERE_CENTERS*(detail::MAX_SPHINX_SPHERE_CENTERS-1)/2];

    OverlapReal radius;

    OverlapReal volume;

    /// shape parameters
    const detail::SphinxParams& spheres;
    };

/** Sphinx particle overlap test

    @param r_ab Vector defining the position of shape b relative to shape a (r_b - r_a)
    @param a Shape a
    @param b Shape b
    @param err in/out variable incremented when error conditions occur in the overlap test
    @param sweep_radius Additional sphere radius to sweep the shapes with
    @returns true if the two particles overlap
*/
template <>
DEVICE inline bool test_overlap<ShapeSphinx,ShapeSphinx>(const vec3<Scalar>& r_ab,
                                                          const ShapeSphinx& p,
                                                          const ShapeSphinx& q, unsigned int& err)
    {
    vec3<OverlapReal> pv[detail::MAX_SPHINX_SPHERE_CENTERS];           /// rotated centers of p
    vec3<OverlapReal> qv[detail::MAX_SPHINX_SPHERE_CENTERS];           /// rotated centers of q

    quat<OverlapReal> qp(p.orientation);
    quat<OverlapReal> qq(q.orientation);

    // update the positions of the spheres according to the rotations of the center for p
    for(unsigned int i=0; i < p.n; i++)
        {
        pv[i] = rotate(qp,p.u[i]);
        }

    // update the positions of the spheres according to the rotations of the center for p
    for(unsigned int i=0; i < q.n; i++)
        {
        qv[i] = rotate(qq,q.u[i]);
        }

    vec3<OverlapReal> x(0.0,0.0,0.0);
    vec3<OverlapReal> y(r_ab);

    if(p.disjoint && q.disjoint)
            {
            if((p.n == 1) && (q.n == 1))
                {
                vec3<OverlapReal> a = x + pv[0],b = y+qv[0];
                if(detail::sep2(false,
                        p.s[0],q.s[0],
                        p.R[0],q.R[0],
                        detail::norm2(a-b))) return false;
                }
            if((p.n > 1) && (q.n == 1))
                {
                vec3<OverlapReal> a = x+pv[0],c = y+qv[0];
                for(unsigned int i = 1; i < p.n; i++)
                    {
                    int k = (i-1)*i/2;
                    vec3<OverlapReal> b = x+pv[i];
                    if(detail::sep3(false,
                            p.s[0],p.s[i],q.s[0],
                            p.R[0],p.R[i],q.R[0],
                            p.D[k],detail::norm2(a-c),
                            detail::norm2(b-c))) return false;
                    }
                }
            if((p.n == 1) && (q.n > 1))
                {
                vec3<OverlapReal> a = x+pv[0],b = y+qv[0];
                for(unsigned int j = 1; j < q.n; j++)
                    {
                    int l = (j-1)*j/2;
                    vec3<OverlapReal> c = y+qv[j];
                    if(detail::sep3(false,
                            p.s[0],q.s[0],q.s[j],
                            p.R[0],q.R[0],q.R[j],
                            detail::norm2(a-b),detail::norm2(a-c),
                            q.D[l])) return false;
                    }
                }
            if((p.n > 1) && (q.n > 1))
                {
                vec3<OverlapReal> a = x+pv[0],c = y+qv[0];
                for(unsigned int i = 1; i < p.n; i++)
                    {
                    int k = (i-1)*i/2;
                    for(unsigned int j = 1; j < q.n; j++)
                        {
                        int l = (j-1)*j/2;
                        vec3<OverlapReal> b = x+pv[i],d = y+qv[j];
                        if(detail::sep4(false,
                                p.s[0],p.s[i],q.s[0],q.s[j],
                                p.R[0],p.R[i],q.R[0],q.R[j],
                                p.D[k],detail::norm2(a-c),detail::norm2(a-d),
                                detail::norm2(b-c),detail::norm2(b-d),
                                q.D[l])) return false;
                        }
                    }
                }
            return true;
            }

        if((p.n == 1) && (q.n == 1))
            {
            vec3<OverlapReal> a = x+pv[0],b = y+qv[0];
            return !detail::sep2(p.convex && q.convex,
                         p.s[0],q.s[0],
                         p.R[0],q.R[0],
                         detail::norm2(a-b));
            }

        if((p.n == 2) && (q.n == 1))
            {
            vec3<OverlapReal> a = x+pv[0],b = x+pv[1],c = y+qv[0];
            return !detail::sep3(p.convex && q.convex,
                         p.s[0],p.s[1],q.s[0],
                         p.R[0],p.R[1],q.R[0],
                         p.D[0],detail::norm2(a-c),
                         detail::norm2(b-c));
            }
        if((p.n == 1) && (q.n == 2))
            {
            vec3<OverlapReal> a = x+pv[0],b = y+qv[0],c = y+qv[1];
            return !detail::sep3(p.convex && q.convex,
                         p.s[0],q.s[0],q.s[1],
                         p.R[0],q.R[0],q.R[1],
                         detail::norm2(a-b),detail::norm2(a-c),
                         q.D[0]);
            }

        if((p.n == 3) && (q.n == 1))
            {
            vec3<OverlapReal> a = x+pv[0],b = x+pv[1],c = x+pv[2],d = y+qv[0];
            return !detail::sep4(p.convex && q.convex,
                         p.s[0],p.s[1],p.s[2],q.s[0],
                         p.R[0],p.R[1],p.R[2],q.R[0],
                         p.D[0],p.D[1],detail::norm2(a-d),
                         p.D[2],detail::norm2(b-d),
                         detail::norm2(c-d));
            }
        if((p.n == 2) && (q.n == 2))
            {
            vec3<OverlapReal> a = x+pv[0],b = x+pv[1],c = y+qv[0],d = y+qv[1];
            return !detail::sep4(p.convex && q.convex,
                         p.s[0],p.s[1],q.s[0],q.s[1],
                         p.R[0],p.R[1],q.R[0],q.R[1],
                         p.D[0],detail::norm2(a-c),detail::norm2(a-d),
                         detail::norm2(b-c),detail::norm2(b-d),
                         q.D[0]);
            }
        if((p.n == 1) && (q.n == 3))
            {
            vec3<OverlapReal> a = x+pv[0],b = y+qv[0],c = y+qv[1],d = y+qv[2];
            return !detail::sep4(p.convex && q.convex,
                         p.s[0],q.s[0],q.s[1],q.s[2],
                         p.R[0],q.R[0],q.R[1],q.R[2],
                         detail::norm2(a-b),detail::norm2(a-c),detail::norm2(a-d),
                         q.D[0],q.D[1],
                         q.D[2]);
            }

        if((p.n == 4) && (q.n == 1))
            {
            vec3<OverlapReal> a = x+pv[0],b = x+pv[1],c = x+pv[2],d = x+pv[3],e = y+qv[0];
            return !detail::sep5(p.convex && q.convex,
                         p.s[0],p.s[1],p.s[2],p.s[3],q.s[0],
                         p.R[0],p.R[1],p.R[2],p.R[3],q.R[0],
                         p.D[0],p.D[1],p.D[3],detail::norm2(a-e),
                         p.D[2],p.D[4],detail::norm2(b-e),
                         p.D[5],detail::norm2(c-e),
                         detail::norm2(d-e));
            }
        if((p.n == 3) && (q.n == 2))
            {
            vec3<OverlapReal> a = x+pv[0],b = x+pv[1],c = x+pv[2],d = y+qv[0],e = y+qv[1];
            return !detail::sep5(p.convex && q.convex,
                         p.s[0],p.s[1],p.s[2],q.s[0],q.s[1],
                         p.R[0],p.R[1],p.R[2],q.R[0],q.R[1],
                         p.D[0],p.D[1],detail::norm2(a-d),detail::norm2(a-e),
                         p.D[2],detail::norm2(b-d),detail::norm2(b-e),
                         detail::norm2(c-d),detail::norm2(c-e),
                         q.D[0]);
            }
        if((p.n == 2) && (q.n == 3))
            {
            vec3<OverlapReal> a = x+pv[0],b = x+pv[1],c = y+qv[0],d = y+qv[1],e = y+qv[2];
            return !detail::sep5(p.convex && q.convex,
                         p.s[0],p.s[1],q.s[0],q.s[1],q.s[2],
                         p.R[0],p.R[1],q.R[0],q.R[1],q.R[2],
                         p.D[0],detail::norm2(a-c),detail::norm2(a-d),detail::norm2(a-e),
                         detail::norm2(b-c),detail::norm2(b-d),detail::norm2(b-e),
                         q.D[0],q.D[1],
                         q.D[2]);
            }
        if((p.n == 1) && (q.n == 4))
            {
            vec3<OverlapReal> a = x+pv[0],b = y+qv[0],c = y+qv[1],d = y+qv[2],e = y+qv[3];
            return !detail::sep5(p.convex && q.convex,
                         p.s[0],q.s[0],q.s[1],q.s[2],q.s[3],
                         p.R[0],q.R[0],q.R[1],q.R[2],q.R[3],
                         detail::norm2(a-b),detail::norm2(a-c),detail::norm2(a-d),detail::norm2(a-e),
                         q.D[0],q.D[1],q.D[3],
                         q.D[2],q.D[4],
                         q.D[5]);
            }

        if((p.n == 5) && (q.n == 1))
            {
            vec3<OverlapReal> a = x+pv[0],b = x+pv[1],c = x+pv[2],d = x+pv[3],e = x+pv[4],f = y+qv[0];
            return !detail::sep6(p.convex && q.convex,
                         p.s[0],p.s[1],p.s[2],p.s[3],p.s[4],q.s[0],
                         p.R[0],p.R[1],p.R[2],p.R[3],p.R[4],q.R[0],
                         p.D[0],p.D[1],p.D[3],p.D[6],detail::norm2(a-f),
                         p.D[2],p.D[4],p.D[7],detail::norm2(b-f),
                         p.D[5],p.D[8],detail::norm2(c-f),
                         p.D[9],detail::norm2(d-f),
                         detail::norm2(e-f));
            }
        if((p.n == 4) && (q.n == 2))
            {
            vec3<OverlapReal> a = x+pv[0],b = x+pv[1],c = x+pv[2],d = x+pv[3],e = y+qv[0],f = y+qv[1];
            return !detail::sep6(p.convex && q.convex,
                         p.s[0],p.s[1],p.s[2],p.s[3],q.s[0],q.s[1],
                         p.R[0],p.R[1],p.R[2],p.R[3],q.R[0],q.R[1],
                         p.D[0],p.D[1],p.D[3],detail::norm2(a-e),detail::norm2(a-f),
                         p.D[2],p.D[4],detail::norm2(b-e),detail::norm2(b-f),
                         p.D[5],detail::norm2(c-e),detail::norm2(c-f),
                         detail::norm2(d-e),detail::norm2(d-f),
                         q.D[0]);
            }
        if((p.n == 3) && (q.n == 3))
            {
            vec3<OverlapReal> a = x+pv[0],b = x+pv[1],c = x+pv[2],d = y+qv[0],e = y+qv[1],f = y+qv[2];
            return !detail::sep6(p.convex && q.convex,
                         p.s[0],p.s[1],p.s[2],q.s[0],q.s[1],q.s[2],
                         p.R[0],p.R[1],p.R[2],q.R[0],q.R[1],q.R[2],
                         p.D[0],p.D[1],detail::norm2(a-d),detail::norm2(a-e),detail::norm2(a-f),
                         p.D[2],detail::norm2(b-d),detail::norm2(b-e),detail::norm2(b-f),
                         detail::norm2(c-d),detail::norm2(c-e),detail::norm2(c-f),
                         q.D[0],q.D[1],
                         q.D[2]);
            }
        if((p.n == 2) && (q.n == 4))
            {
            vec3<OverlapReal> a = x+pv[0],b = x+pv[1],c = y+qv[0],d = y+qv[1],e = y+qv[2],f = y+qv[3];
            return !detail::sep6(p.convex && q.convex,
                         p.s[0],p.s[1],q.s[0],q.s[1],q.s[2],q.s[3],
                         p.R[0],p.R[1],q.R[0],q.R[1],q.R[2],q.R[3],
                         p.D[0],detail::norm2(a-c),detail::norm2(a-d),detail::norm2(a-e),detail::norm2(a-f),
                         detail::norm2(b-c),detail::norm2(b-d),detail::norm2(b-e),detail::norm2(b-f),
                         q.D[0],q.D[1],q.D[3],
                         q.D[2],q.D[4],
                         q.D[5]);
            }
        if((p.n == 1) && (q.n == 5))
            {
            vec3<OverlapReal> a = x+pv[0],b = y+qv[0],c = y+qv[1],d = y+qv[2],e = y+qv[3],f = y+qv[4];
            return !detail::sep6(p.convex && q.convex,
                         p.s[0],q.s[0],q.s[1],q.s[2],q.s[3],q.s[4],
                         p.R[0],q.R[0],q.R[1],q.R[2],q.R[3],q.R[4],
                         detail::norm2(a-b),detail::norm2(a-c),detail::norm2(a-d),detail::norm2(a-e),detail::norm2(a-f),
                         q.D[0],q.D[1],q.D[3],q.D[6],
                         q.D[2],q.D[4],q.D[7],
                         q.D[5],q.D[8],
                         q.D[9]);
            }

        if((p.n == 5) && (q.n == 2))
            {
            vec3<OverlapReal> a = x+pv[0],b = x+pv[1],c = x+pv[2],d = x+pv[3],e = x+pv[4],f = y+qv[0],g = y+qv[1];
            return !detail::sep7(p.convex && q.convex,
                         p.s[0],p.s[1],p.s[2],p.s[3],p.s[4],q.s[0],q.s[1],
                         p.R[0],p.R[1],p.R[2],p.R[3],p.R[4],q.R[0],q.R[1],
                         p.D[0],p.D[1],p.D[3],p.D[6],detail::norm2(a-f),detail::norm2(a-g),
                         p.D[2],p.D[4],p.D[7],detail::norm2(b-f),detail::norm2(b-g),
                         p.D[5],p.D[8],detail::norm2(c-f),detail::norm2(c-g),
                         p.D[9],detail::norm2(d-f),detail::norm2(d-g),
                         detail::norm2(e-f),detail::norm2(e-g),
                         q.D[0]);
            }
        if((p.n == 4) && (q.n == 3))
            {
            vec3<OverlapReal> a = x+pv[0],b = x+pv[1],c = x+pv[2],d = x+pv[3],e = y+qv[0],f = y+qv[1],g = y+qv[2];
            return !detail::sep7(p.convex && q.convex,
                         p.s[0],p.s[1],p.s[2],p.s[3],q.s[0],q.s[1],q.s[2],
                         p.R[0],p.R[1],p.R[2],p.R[3],q.R[0],q.R[1],q.R[2],
                         p.D[0],p.D[1],p.D[3],detail::norm2(a-e),detail::norm2(a-f),detail::norm2(a-g),
                         p.D[2],p.D[4],detail::norm2(b-e),detail::norm2(b-f),detail::norm2(b-g),
                         p.D[5],detail::norm2(c-e),detail::norm2(c-f),detail::norm2(c-g),
                         detail::norm2(d-e),detail::norm2(d-f),detail::norm2(d-g),
                         q.D[0],q.D[1],
                         q.D[2]);
            }
        if((p.n == 3) && (q.n == 4))
            {
            vec3<OverlapReal> a = x+pv[0],b = x+pv[1],c = x+pv[2],d = y+qv[0],e = y+qv[1],f = y+qv[2],g = y+qv[3];
            return !detail::sep7(p.convex && q.convex,
                         p.s[0],p.s[1],p.s[2],q.s[0],q.s[1],q.s[2],q.s[3],
                         p.R[0],p.R[1],p.R[2],q.R[0],q.R[1],q.R[2],q.R[3],
                         p.D[0],p.D[1],detail::norm2(a-d),detail::norm2(a-e),detail::norm2(a-f),detail::norm2(a-g),
                         p.D[2],detail::norm2(b-d),detail::norm2(b-e),detail::norm2(b-f),detail::norm2(b-g),
                         detail::norm2(c-d),detail::norm2(c-e),detail::norm2(c-f),detail::norm2(c-g),
                         q.D[0],q.D[1],q.D[3],
                         q.D[2],q.D[4],
                         q.D[5]);
            }
        if((p.n == 2) && (q.n == 5))
            {
            vec3<OverlapReal> a = x+pv[0],b = x+pv[1],c = y+qv[0],d = y+qv[1],e = y+qv[2],f = y+qv[3],g = y+qv[4];
            return !detail::sep7(p.convex && q.convex,
                         p.s[0],p.s[1],q.s[0],q.s[1],q.s[2],q.s[3],q.s[4],
                         p.R[0],p.R[1],q.R[0],q.R[1],q.R[2],q.R[3],q.R[4],
                         p.D[0],detail::norm2(a-c),detail::norm2(a-d),detail::norm2(a-e),detail::norm2(a-f),detail::norm2(a-g),
                         detail::norm2(b-c),detail::norm2(b-d),detail::norm2(b-e),detail::norm2(b-f),detail::norm2(b-g),
                         q.D[0],q.D[1],q.D[3],q.D[6],
                         q.D[2],q.D[4],q.D[7],
                         q.D[5],q.D[8],
                         q.D[9]);
            }

        if((p.n == 5) && (q.n == 3))
            {
            vec3<OverlapReal> a = x+pv[0],b = x+pv[1],c = x+pv[2],d = x+pv[3],e = x+pv[4],f = y+qv[0],g = y+qv[1],h = y+qv[2];
            return !detail::sep8(p.convex && q.convex,
                         p.s[0],p.s[1],p.s[2],p.s[3],p.s[4],q.s[0],q.s[1],q.s[2],
                         p.R[0],p.R[1],p.R[2],p.R[3],p.R[4],q.R[0],q.R[1],q.R[2],
                         p.D[0],p.D[1],p.D[3],p.D[6],detail::norm2(a-f),detail::norm2(a-g),detail::norm2(a-h),
                         p.D[2],p.D[4],p.D[7],detail::norm2(b-f),detail::norm2(b-g),detail::norm2(b-h),
                         p.D[5],p.D[8],detail::norm2(c-f),detail::norm2(c-g),detail::norm2(c-h),
                         p.D[9],detail::norm2(d-f),detail::norm2(d-g),detail::norm2(d-h),
                         detail::norm2(e-f),detail::norm2(e-g),detail::norm2(e-h),
                         q.D[0],q.D[1],
                         q.D[2]);
            }
        if((p.n == 4) && (q.n == 4))
            {
            vec3<OverlapReal> a = x+pv[0],b = x+pv[1],c = x+pv[2],d = x+pv[3],e = y+qv[0],f = y+qv[1],g = y+qv[2],h = y+qv[3];
            return !detail::sep8(p.convex && q.convex,
                         p.s[0],p.s[1],p.s[2],p.s[3],q.s[0],q.s[1],q.s[2],q.s[3],
                         p.R[0],p.R[1],p.R[2],p.R[3],q.R[0],q.R[1],q.R[2],q.R[3],
                         p.D[0],p.D[1],p.D[3],detail::norm2(a-e),detail::norm2(a-f),detail::norm2(a-g),detail::norm2(a-h),
                         p.D[2],p.D[4],detail::norm2(b-e),detail::norm2(b-f),detail::norm2(b-g),detail::norm2(b-h),
                         p.D[5],detail::norm2(c-e),detail::norm2(c-f),detail::norm2(c-g),detail::norm2(c-h),
                         detail::norm2(d-e),detail::norm2(d-f),detail::norm2(d-g),detail::norm2(d-h),
                         q.D[0],q.D[1],q.D[3],
                         q.D[2],q.D[4],
                         q.D[5]);
            }
        if((p.n == 3) && (q.n == 5))
            {
            vec3<OverlapReal> a = x+pv[0],b = x+pv[1],c = x+pv[2],d = y+qv[0],e = y+qv[1],f = y+qv[2],g = y+qv[3],h = y+qv[4];
            return !detail::sep8(p.convex && q.convex,
                         p.s[0],p.s[1],p.s[2],q.s[0],q.s[1],q.s[2],q.s[3],q.s[4],
                         p.R[0],p.R[1],p.R[2],q.R[0],q.R[1],q.R[2],q.R[3],q.R[4],
                         p.D[0],p.D[1],detail::norm2(a-d),detail::norm2(a-e),detail::norm2(a-f),detail::norm2(a-g),detail::norm2(a-h),
                         p.D[2],detail::norm2(b-d),detail::norm2(b-e),detail::norm2(b-f),detail::norm2(b-g),detail::norm2(b-h),
                         detail::norm2(c-d),detail::norm2(c-e),detail::norm2(c-f),detail::norm2(c-g),detail::norm2(c-h),
                         q.D[0],q.D[1],q.D[3],q.D[6],
                         q.D[2],q.D[4],q.D[7],
                         q.D[5],q.D[8],
                         q.D[9]);
            }
        /*if((p.n == 5) && (q.n == 4))
            {
            vec3<OverlapReal> a = x+pv[0],b = x+pv[1],c = x+pv[2],d = x+pv[3],e = x+pv[4],f = y+qv[0],g = y+qv[1],h = y+qv[2],i = y+qv[3];
            return !detail::sep9(p.convex && q.convex,
                          p.s[0],p.s[1],p.s[2],p.s[3],p.s[4],q.s[0],q.s[1],q.s[2],q.s[3],
                          p.R[0],p.R[1],p.R[2],p.R[3],p.R[4],q.R[0],q.R[1],q.R[2],q.R[3],
                          p.D[0],p.D[1],p.D[3],p.D[6],detail::norm2(a-f),detail::norm2(a-g),detail::norm2(a-h),detail::norm2(a-i),
                          p.D[2],p.D[4],p.D[7],detail::norm2(b-f),detail::norm2(b-g),detail::norm2(b-h),detail::norm2(b-i),
                          p.D[5],p.D[8],detail::norm2(c-f),detail::norm2(c-g),detail::norm2(c-h),detail::norm2(c-i),
                          p.D[9],detail::norm2(d-f),detail::norm2(d-g),detail::norm2(d-h),detail::norm2(d-i),
                          detail::norm2(e-f),detail::norm2(e-g),detail::norm2(e-h),detail::norm2(e-i),
                          q.D[0],q.D[1],q.D[3],
                          q.D[2],q.D[4],
                          q.D[5]);
            }
        if((p.n == 4) && (q.n == 5))
            {
            vec3<OverlapReal> a = x+pv[0],b = x+pv[1],c = x+pv[2],d = x+pv[3],e = y+qv[0],f = y+qv[1],g = y+qv[2],h = y+qv[3],i = y+qv[4];
            return !detail::sep9(p.convex && q.convex,
                          p.s[0],p.s[1],p.s[2],p.s[3],q.s[0],q.s[1],q.s[2],q.s[3],q.s[4],
                          p.R[0],p.R[1],p.R[2],p.R[3],q.R[0],q.R[1],q.R[2],q.R[3],q.R[4],
                          p.D[0],p.D[1],p.D[3],detail::norm2(a-e),detail::norm2(a-f),detail::norm2(a-g),detail::norm2(a-h),detail::norm2(a-i),
                          p.D[2],p.D[4],detail::norm2(b-e),detail::norm2(b-f),detail::norm2(b-g),detail::norm2(b-h),detail::norm2(b-i),
                          p.D[5],detail::norm2(c-e),detail::norm2(c-f),detail::norm2(c-g),detail::norm2(c-h),detail::norm2(c-i),
                          detail::norm2(d-e),detail::norm2(d-f),detail::norm2(d-g),detail::norm2(d-h),detail::norm2(d-i),
                          q.D[0],q.D[1],q.D[3],q.D[6],
                          q.D[2],q.D[4],q.D[7],
                          q.D[5],q.D[8],
                          q.D[9]);
            }

        if((p.n == 5) && (q.n == 5))
            {
            vec3<OverlapReal> a = x+pv[0],b = x+pv[1],c = x+pv[2],d = x+pv[3],e = x+pv[4],f = y+qv[0],g = y+qv[1],h = y+qv[2],i = y+qv[3],j = y+qv[4];
            return !detail::sep10(p.convex && q.convex,
                          p.s[0],p.s[1],p.s[2],p.s[3],p.s[4],q.s[0],q.s[1],q.s[2],q.s[3],q.s[4],
                          p.R[0],p.R[1],p.R[2],p.R[3],p.R[4],q.R[0],q.R[1],q.R[2],q.R[3],q.R[4],
                          p.D[0],p.D[1],p.D[3],p.D[6],detail::norm2(a-f),detail::norm2(a-g),detail::norm2(a-h),detail::norm2(a-i),detail::norm2(a-j),
                          p.D[2],p.D[4],p.D[7],detail::norm2(b-f),detail::norm2(b-g),detail::norm2(b-h),detail::norm2(b-i),detail::norm2(b-j),
                          p.D[5],p.D[8],detail::norm2(c-f),detail::norm2(c-g),detail::norm2(c-h),detail::norm2(c-i),detail::norm2(c-j),
                          p.D[9],detail::norm2(d-f),detail::norm2(d-g),detail::norm2(d-h),detail::norm2(d-i),detail::norm2(d-j),
                          detail::norm2(e-f),detail::norm2(e-g),detail::norm2(e-h),detail::norm2(e-i),detail::norm2(e-j),
                          q.D[0],q.D[1],q.D[3],q.D[6],
                          q.D[2],q.D[4],q.D[7],
                          q.D[5],q.D[8],
                          q.D[9]);
            }*/

        return true;
    }

namespace detail
{
DEVICE inline OverlapReal initVolume(bool disjoint, OverlapReal r[MAX_SPHINX_SPHERE_CENTERS], int n,
     OverlapReal d[MAX_SPHINX_SPHERE_CENTERS*(MAX_SPHINX_SPHERE_CENTERS-1)/2])
    {
    if(disjoint)
        {
        OverlapReal vol = uol1(r[0]);
        for(int i = 1; i < n; i++)
            vol += uol2(r[0],r[i],d[(i-1)*i/2])-uol1(r[0]);
        return vol;
        }

    if(n == 1)
        return uol1(r[0]);

    if(n == 2)
        return uol2(r[0],r[1],
                    d[0]);

    if(n == 3)
        return uol3(r[0],r[1],r[2],
                    d[0],d[1],
                    d[2]);

    if(n == 4)
        return uol4(r[0],r[1],r[2],r[3],
                    d[0],d[1],d[3],
                    d[2],d[4],
                    d[5]);

    /*if(n == 5)
        return uol5(r[0],r[1],r[2],r[3],r[4],
                    d[0],d[1],d[3],d[6],
                    d[2],d[4],d[7],
                    d[5],d[8],
                    d[9]);
    */
    return 0;
    }

} // detail

}; // end namespace hpmc

#undef DEVICE
#undef HOSTDEVICE<|MERGE_RESOLUTION|>--- conflicted
+++ resolved
@@ -161,16 +161,10 @@
     /// Define the parameter type
     typedef detail::SphinxParams param_type;
 
-<<<<<<< HEAD
     /// Temporary storage for depletant insertion
     typedef struct {} depletion_storage_type;
 
     /// Construct a shape at a given orientation
-=======
-    //! Temporary storage for depletant insertion
-    typedef struct {} depletion_storage_type;
-
->>>>>>> 3a311cba
     DEVICE inline ShapeSphinx(const quat<Scalar>& _orientation, const param_type& _params)
         : orientation(_orientation), convex(true), spheres(_params)
         {
