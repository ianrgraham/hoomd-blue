#include "PatchEnergyJIT.h"
#include "EvalFactory.h"

#include <sstream>

namespace hoomd
    {
namespace hpmc
    {
/*! \param exec_conf The execution configuration (used for messages and MPI communication).
    \param cpu_code C++ code to compile.
    \param compiler_args Additional arguments to pass to the compiler.
    \param r_cut Center to center distance beyond which the patch energy is 0.
    \param param_array Values for the parameter array.

    After construction, the C++ code is compiled, and the energy() method is ready to be
   called.
*/
PatchEnergyJIT::PatchEnergyJIT(std::shared_ptr<SystemDefinition> sysdef,
                               std::shared_ptr<ExecutionConfiguration> exec_conf,
                               const std::string& cpu_code,
                               const std::vector<std::string>& compiler_args,
                               Scalar r_cut,
                               pybind11::array_t<float> param_array,
                               bool is_union)
    : PatchEnergy(sysdef), m_exec_conf(exec_conf), m_r_cut_isotropic(r_cut),
      m_param_array(param_array.data(),
                    param_array.data() + param_array.size(),
                    hoomd::detail::managed_allocator<float>(m_exec_conf->isCUDAEnabled()))
    {
    // build the JIT.
    EvalFactory* factory = new EvalFactory(cpu_code, compiler_args, is_union);

    // save the C++ code string for exporting to python
    m_cpu_code = cpu_code;

    // get the evaluator
    m_eval = factory->getEval();

    if (!m_eval)
        {
        std::ostringstream s;
        s << "Error compiling JIT code:" << std::endl;
        s << cpu_code << std::endl;
        s << factory->getError() << std::endl;
        throw std::runtime_error(s.str());
        }

    factory->setAlphaArray(&m_param_array.front());
    m_factory = std::shared_ptr<EvalFactory>(factory);
    }

namespace detail
    {
void export_PatchEnergyJIT(pybind11::module& m)
    {
    pybind11::class_<hpmc::PatchEnergy, std::shared_ptr<hpmc::PatchEnergy>>(m, "PatchEnergy")
        .def(pybind11::init<std::shared_ptr<SystemDefinition>>());
    pybind11::class_<PatchEnergyJIT, hpmc::PatchEnergy, std::shared_ptr<PatchEnergyJIT>>(
        m,
        "PatchEnergyJIT")
        .def(pybind11::init<std::shared_ptr<SystemDefinition>,
                            std::shared_ptr<ExecutionConfiguration>,
                            const std::string&,
                            const std::vector<std::string>&,
                            Scalar,
                            pybind11::array_t<float>,
                            bool>())
        .def_property("r_cut", &PatchEnergyJIT::getRCut, &PatchEnergyJIT::setRCut)
        .def("energy", &PatchEnergyJIT::energy)
<<<<<<< HEAD
        .def_property_readonly("param_array", &PatchEnergyJIT::getParamArray)
#ifdef ENABLE_MPI
        .def("setCommunicator", &PatchEnergyJIT::setCommunicator)
#endif
        ;
    }

    } // end namespace detail
    } // end namespace hpmc
    } // end namespace hoomd
=======
        .def_property_readonly("param_array", &PatchEnergyJIT::getParamArray);
    }
>>>>>>> 4de61f93
<|MERGE_RESOLUTION|>--- conflicted
+++ resolved
@@ -68,18 +68,9 @@
                             bool>())
         .def_property("r_cut", &PatchEnergyJIT::getRCut, &PatchEnergyJIT::setRCut)
         .def("energy", &PatchEnergyJIT::energy)
-<<<<<<< HEAD
-        .def_property_readonly("param_array", &PatchEnergyJIT::getParamArray)
-#ifdef ENABLE_MPI
-        .def("setCommunicator", &PatchEnergyJIT::setCommunicator)
-#endif
-        ;
+        .def_property_readonly("param_array", &PatchEnergyJIT::getParamArray);
     }
 
     } // end namespace detail
     } // end namespace hpmc
-    } // end namespace hoomd
-=======
-        .def_property_readonly("param_array", &PatchEnergyJIT::getParamArray);
-    }
->>>>>>> 4de61f93
+    } // end namespace hoomd