--- conflicted
+++ resolved
@@ -678,11 +678,7 @@
                     d_a.data,
                     d_overlaps.data,
                     this->m_overlap_idx,
-<<<<<<< HEAD
-                    this->m_move_ratio,
-=======
                     this->m_translation_move_probability,
->>>>>>> d5d513db
                     timestep,
                     this->m_sysdef->getNDimensions(),
                     box,
@@ -764,11 +760,7 @@
                         d_a.data,
                         d_overlaps.data,
                         this->m_overlap_idx,
-<<<<<<< HEAD
-                        this->m_move_ratio,
-=======
                         this->m_translation_move_probability,
->>>>>>> d5d513db
                         timestep,
                         this->m_sysdef->getNDimensions(),
                         box,
@@ -857,11 +849,7 @@
                         d_a.data,
                         d_overlaps.data,
                         this->m_overlap_idx,
-<<<<<<< HEAD
-                        this->m_move_ratio,
-=======
                         this->m_translation_move_probability,
->>>>>>> d5d513db
                         timestep,
                         this->m_sysdef->getNDimensions(),
                         box,
