--- conflicted
+++ resolved
@@ -409,11 +409,7 @@
         if (m_prof) m_prof->pop();
         return;
         }
-<<<<<<< HEAD
-    float move_type_select = rng.f() * range; // generate a number on [0, range) ! not (0, range)
-=======
     float move_type_select = rng.f() * range; // generate a number on [0, range)
->>>>>>> 1e86eec9
 
     // Attempt and evaluate a move
     // This section will need to be updated when move types are added.
