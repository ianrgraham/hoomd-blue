--- conflicted
+++ resolved
@@ -387,17 +387,10 @@
             this->m_prof->push(this->m_exec_conf, "UpdaterShape cleanup");
         // calculate boltzmann factor.
         bool accept = false, reject=true; // looks redundant but it is not because of the pretend mode.
-<<<<<<< HEAD
-        Scalar p = rng.s(Scalar(0.0),Scalar(1.0)), Z = fast::exp(log_boltz);
-        m_exec_conf->msg->notice(5) << " UpdaterShape p=" << p
-            << ", log_boltz=" << log_boltz
-            << ", z=" << Z << std::endl;
-=======
 
         Scalar p = hoomd::detail::generate_canonical<Scalar>(rng);
         Scalar Z = fast::exp(log_boltz);
         m_exec_conf->msg->notice(5) << " UpdaterShape p=" << p << ", z=" << Z << std::endl;
->>>>>>> 540b0ac7
         
     if(m_multi_phase)
         {
