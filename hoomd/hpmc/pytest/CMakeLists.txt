--- conflicted
+++ resolved
@@ -18,11 +18,7 @@
           test_small_box_2d.py
           test_small_box_3d.py
           conftest.py
-<<<<<<< HEAD
-          test_write_debug_data_hpmc.py
           test_nec_sphere_eos.py
-=======
->>>>>>> 0b99abf7
           depletants_sphere.py
     )
 
