// Copyright (c) 2009-2019 The Regents of the University of Michigan
// This file is part of the HOOMD-blue project, released under the BSD 3-Clause License.

#include "IntegratorHPMCMonoGPU.cuh"
#include "hoomd/RandomNumbers.h"

namespace hpmc
{
namespace gpu
{
namespace kernel
{

//! Kernel to generate expanded cells
/*! \param d_excell_idx Output array to list the particle indices in the expanded cells
    \param d_excell_size Output array to list the number of particles in each expanded cell
    \param excli Indexer for the expanded cells
    \param d_cell_idx Particle indices in the normal cells
    \param d_cell_size Number of particles in each cell
    \param d_cell_adj Cell adjacency list
    \param ci Cell indexer
    \param cli Cell list indexer
    \param cadji Cell adjacency indexer
    \param ngpu Number of active devices

    gpu_hpmc_excell_kernel executes one thread per cell. It gathers the particle indices from all neighboring cells
    into the output expanded cell.
*/
__global__ void hpmc_excell(unsigned int *d_excell_idx,
                            unsigned int *d_excell_size,
                            const Index2D excli,
                            const unsigned int *d_cell_idx,
                            const unsigned int *d_cell_size,
                            const unsigned int *d_cell_adj,
                            const Index3D ci,
                            const Index2D cli,
                            const Index2D cadji,
                            const unsigned int ngpu)
    {
    // compute the output cell
    unsigned int my_cell = 0;
    my_cell = blockDim.x * blockIdx.x + threadIdx.x;

    if (my_cell >= ci.getNumElements())
        return;

    unsigned int my_cell_size = 0;

    // loop over neighboring cells and build up the expanded cell list
    for (unsigned int offset = 0; offset < cadji.getW(); offset++)
        {
        unsigned int neigh_cell = d_cell_adj[cadji(offset, my_cell)];

        // iterate over per-device cell lists
        for (unsigned int igpu = 0; igpu < ngpu; ++igpu)
            {
            unsigned int neigh_cell_size = d_cell_size[neigh_cell+igpu*ci.getNumElements()];

            for (unsigned int k = 0; k < neigh_cell_size; k++)
                {
                // read in the index of the new particle to add to our cell
                unsigned int new_idx = d_cell_idx[cli(k, neigh_cell)+igpu*cli.getNumElements()];
                d_excell_idx[excli(my_cell_size, my_cell)] = new_idx;
                my_cell_size++;
                }
            }
        }

    // write out the final size
    d_excell_size[my_cell] = my_cell_size;
    }

//! Kernel for grid shift
/*! \param d_postype postype of each particle
    \param d_image Image flags for each particle
    \param N number of particles
    \param box Simulation box
    \param shift Vector by which to translate the particles

    Shift all the particles by a given vector.

    \ingroup hpmc_kernels
*/
__global__ void hpmc_shift(Scalar4 *d_postype,
                          int3 *d_image,
                          const unsigned int N,
                          const BoxDim box,
                          const Scalar3 shift)
    {
    // identify the active cell that this thread handles
    unsigned int my_pidx = blockIdx.x * blockDim.x + threadIdx.x;

    // this thread is inactive if it indexes past the end of the particle list
    if (my_pidx >= N)
        return;

    // pull in the current position
    Scalar4 postype = d_postype[my_pidx];

    // shift the position
    Scalar3 pos = make_scalar3(postype.x, postype.y, postype.z);
    pos += shift;

    // wrap the particle back into the box
    int3 image = d_image[my_pidx];
    box.wrap(pos, image);

    // write out the new position and orientation
    d_postype[my_pidx] = make_scalar4(pos.x, pos.y, pos.z, postype.w);
    d_image[my_pidx] = image;
    }

//!< Kernel to accept/reject
__global__ void hpmc_accept(const unsigned int *d_update_order_by_ptl,
                 const unsigned int *d_trial_move_type,
                 const unsigned int *d_reject_out_of_cell,
                 unsigned int *d_reject,
                 unsigned int *d_reject_out,
                 const unsigned int *d_nneigh,
                 const unsigned int *d_nlist,
                 const unsigned int N_old,
                 const unsigned int N,
                 const unsigned int nwork,
                 const unsigned work_offset,
                 const unsigned int maxn,
                 bool patch,
                 const unsigned int *d_nlist_patch_old,
                 const unsigned int *d_nlist_patch_new,
                 const unsigned int *d_nneigh_patch_old,
                 const unsigned int *d_nneigh_patch_new,
                 const float *d_energy_old,
                 const float *d_energy_new,
                 const unsigned int maxn_patch,
                 unsigned int *d_condition,
                 const unsigned int seed,
                 const unsigned int select,
                 const unsigned int timestep)
    {
    unsigned offset = threadIdx.x;
    unsigned int group_size = blockDim.x;
    unsigned int group = threadIdx.y;
    unsigned int n_groups = blockDim.y;
    bool master = offset == 0;

    // the particle we are handling
    unsigned int i = blockIdx.x*n_groups + group;
    bool active = true;
    if (i >= nwork)
        active = false;
    i += work_offset;

    extern __shared__ char sdata[];

    float *s_energy_old = (float *) sdata;
    float *s_energy_new = (float *) (s_energy_old + n_groups);
    unsigned int *s_reject = (unsigned int *) (s_energy_new + n_groups);

    bool move_active = false;
    if (active && master)
        {
        s_reject[group] = d_reject_out_of_cell[i];
        s_energy_old[group] = 0.0f;
        s_energy_new[group] = 0.0f;
        }

    if (active)
        {
        move_active = d_trial_move_type[i] > 0;
        }

    __syncthreads();

    if (active && move_active)
        {
        unsigned int update_order_i = d_update_order_by_ptl[i];

        // iterate over overlapping neighbors in old configuration
        unsigned int nneigh = d_nneigh[i];
        bool accept = true;
        for (unsigned int cur_neigh = offset; cur_neigh < nneigh; cur_neigh += group_size)
            {
            unsigned int primitive = d_nlist[cur_neigh+maxn*i];

            unsigned int j = primitive;
            bool old = true;
            if (j >= N_old)
                {
                j -= N_old;
                old = false;
                }

            // has j been updated? ghost particles are not updated
            bool j_has_been_updated = j < N && d_trial_move_type[j]
                && d_update_order_by_ptl[j] < update_order_i && !d_reject[j];

            // acceptance, reject if current configuration of particle overlaps
            if ((old && !j_has_been_updated) || (!old && j_has_been_updated))
                {
                accept = false;
                break;
                }

            } // end loop over neighbors

        if (!accept)
            {
            atomicMax(&s_reject[group], 1);
            }

        if (patch)
            {
            // iterate over overlapping neighbors in old configuration
            float energy_old = 0.0f;
            unsigned int nneigh = d_nneigh_patch_old[i];
            bool evaluated = false;
            for (unsigned int cur_neigh = offset; cur_neigh < nneigh; cur_neigh += group_size)
                {
                unsigned int primitive = d_nlist_patch_old[cur_neigh+maxn_patch*i];

                unsigned int j = primitive;
                bool old = true;
                if (j >= N_old)
                    {
                    j -= N_old;
                    old = false;
                    }

                // has j been updated? ghost particles are not updated
                bool j_has_been_updated = j < N && d_trial_move_type[j]
                    && d_update_order_by_ptl[j] < update_order_i && !d_reject[j];

                if ((old && !j_has_been_updated) || (!old && j_has_been_updated))
                    {
                    energy_old += d_energy_old[cur_neigh+maxn_patch*i];
                    evaluated = true;
                    }

                } // end loop over neighbors

            if (evaluated)
                atomicAdd(&s_energy_old[group], energy_old);

            // iterate over overlapping neighbors in new configuration
            float energy_new = 0.0f;
            nneigh = d_nneigh_patch_new[i];
            evaluated = false;
            for (unsigned int cur_neigh = offset; cur_neigh < nneigh; cur_neigh += group_size)
                {
                unsigned int primitive = d_nlist_patch_new[cur_neigh+maxn_patch*i];

                unsigned int j = primitive;
                bool old = true;
                if (j >= N_old)
                    {
                    j -= N_old;
                    old = false;
                    }

                // has j been updated? ghost particles are not updated
                bool j_has_been_updated = j < N && d_trial_move_type[j]
                    && d_update_order_by_ptl[j] < update_order_i && !d_reject[j];

                if ((old && !j_has_been_updated) || (!old && j_has_been_updated))
                    {
                    energy_new += d_energy_new[cur_neigh+maxn_patch*i];
                    evaluated = true;
                    }

                } // end loop over neighbors

            if (evaluated)
                atomicAdd(&s_energy_new[group], energy_new);
            }
        } // end if (active && move_active)

    __syncthreads();

    if (master && active && move_active)
        {
        float delta_U = s_energy_new[group] - s_energy_old[group];

        // Metropolis-Hastings
        hoomd::RandomGenerator rng_i(hoomd::RNGIdentifier::HPMCMonoAccept, seed, i, select, timestep);
        bool accept = !s_reject[group] && (!patch || (hoomd::detail::generate_canonical<double>(rng_i) < slow::exp(-delta_U)));

        if ((accept && d_reject[i]) || (!accept && !d_reject[i]))
            {
            // flag that we're not done yet (a trivial race condition upon write)
            *d_condition = 1;
            }

        // write out to device memory
        d_reject_out[i] = accept ? 0 : 1;
        }
    }

} // end namespace kernel

//! Driver for kernel::hpmc_excell()
void hpmc_excell(unsigned int *d_excell_idx,
                 unsigned int *d_excell_size,
                 const Index2D& excli,
                 const unsigned int *d_cell_idx,
                 const unsigned int *d_cell_size,
                 const unsigned int *d_cell_adj,
                 const Index3D& ci,
                 const Index2D& cli,
                 const Index2D& cadji,
                 const unsigned int ngpu,
                 const unsigned int block_size)
    {
    assert(d_excell_idx);
    assert(d_excell_size);
    assert(d_cell_idx);
    assert(d_cell_size);
    assert(d_cell_adj);

    // determine the maximum block size and clamp the input block size down
    static int max_block_size = -1;
    if (max_block_size == -1)
        {
        hipFuncAttributes attr;
        hipFuncGetAttributes(&attr, reinterpret_cast<const void*>(kernel::hpmc_excell));
        max_block_size = attr.maxThreadsPerBlock;
        }

    // setup the grid to run the kernel
<<<<<<< HEAD
    dim3 threads(min(block_size, (unsigned int)max_block_size), 1, 1);
    dim3 grid(ci.getNumElements() / block_size + 1, 1, 1);
=======
    unsigned int run_block_size = min(block_size, (unsigned int)max_block_size);
    dim3 threads(run_block_size, 1, 1);
    dim3 grid(ci.getNumElements() / run_block_size + 1, 1, 1);
>>>>>>> d5d513db

    hipLaunchKernelGGL(kernel::hpmc_excell, dim3(grid), dim3(threads), 0, 0, d_excell_idx,
                                           d_excell_size,
                                           excli,
                                           d_cell_idx,
                                           d_cell_size,
                                           d_cell_adj,
                                           ci,
                                           cli,
                                           cadji,
                                           ngpu);

    }

//! Kernel driver for kernel::hpmc_shift()
void hpmc_shift(Scalar4 *d_postype,
                int3 *d_image,
                const unsigned int N,
                const BoxDim& box,
                const Scalar3 shift,
                const unsigned int block_size)
    {
    assert(d_postype);
    assert(d_image);

    // setup the grid to run the kernel
    dim3 threads_shift(block_size, 1, 1);
    dim3 grid_shift(N / block_size + 1, 1, 1);

    hipLaunchKernelGGL(kernel::hpmc_shift, dim3(grid_shift), dim3(threads_shift), 0, 0, d_postype,
                                                      d_image,
                                                      N,
                                                      box,
                                                      shift);

    // after this kernel we return control of cuda managed memory to the host
    hipDeviceSynchronize();
    }


void hpmc_accept(const unsigned int *d_update_order_by_ptl,
                 const unsigned int *d_trial_move_type,
                 const unsigned int *d_reject_out_of_cell,
                 unsigned int *d_reject,
                 unsigned int *d_reject_out,
                 const unsigned int *d_nneigh,
                 const unsigned int *d_nlist,
                 const unsigned int N_old,
                 const unsigned int N,
                 const GPUPartition& gpu_partition,
                 const unsigned int maxn,
                 bool patch,
                 const unsigned int *d_nlist_patch_old,
                 const unsigned int *d_nlist_patch_new,
                 const unsigned int *d_nneigh_patch_old,
                 const unsigned int *d_nneigh_patch_new,
                 const float *d_energy_old,
                 const float *d_energy_new,
                 const unsigned int maxn_patch,
                 unsigned int *d_condition,
                 const unsigned int seed,
                 const unsigned int select,
                 const unsigned int timestep,
                 const unsigned int block_size,
                 const unsigned int tpp)
    {
    // determine the maximum block size and clamp the input block size down
    static int max_block_size = -1;
    if (max_block_size == -1)
        {
        hipFuncAttributes attr;
        hipFuncGetAttributes(&attr, reinterpret_cast<const void*>(kernel::hpmc_accept));
        max_block_size = attr.maxThreadsPerBlock;
        }

    // setup the grid to run the kernel
    unsigned int run_block_size = min(block_size, (unsigned int)max_block_size);

    // threads per particle
    unsigned int cur_tpp = min(run_block_size,tpp);
    while (run_block_size % cur_tpp != 0)
        cur_tpp--;

    unsigned int n_groups = run_block_size/cur_tpp;
    dim3 threads(cur_tpp, n_groups, 1);

    for (int idev = gpu_partition.getNumActiveGPUs() - 1; idev >= 0; --idev)
        {
        auto range = gpu_partition.getRangeAndSetGPU(idev);

        unsigned int nwork = range.second - range.first;
        const unsigned int num_blocks = (nwork + n_groups - 1)/n_groups;
        dim3 grid(num_blocks, 1, 1);

        unsigned int shared_bytes = n_groups * (2*sizeof(float) + sizeof(unsigned int));
        hipLaunchKernelGGL(kernel::hpmc_accept, grid, threads, shared_bytes, 0,
            d_update_order_by_ptl,
            d_trial_move_type,
            d_reject_out_of_cell,
            d_reject,
            d_reject_out,
            d_nneigh,
            d_nlist,
            N_old,
            N,
            nwork,
            range.first,
            maxn,
            patch,
            d_nlist_patch_old,
            d_nlist_patch_new,
            d_nneigh_patch_old,
            d_nneigh_patch_new,
            d_energy_old,
            d_energy_new,
            maxn_patch,
            d_condition,
            seed,
            select,
            timestep);
        }
    }

} // end namespace gpu
} // end namespace hpmc
<|MERGE_RESOLUTION|>--- conflicted
+++ resolved
@@ -325,14 +325,9 @@
         }
 
     // setup the grid to run the kernel
-<<<<<<< HEAD
-    dim3 threads(min(block_size, (unsigned int)max_block_size), 1, 1);
-    dim3 grid(ci.getNumElements() / block_size + 1, 1, 1);
-=======
     unsigned int run_block_size = min(block_size, (unsigned int)max_block_size);
     dim3 threads(run_block_size, 1, 1);
     dim3 grid(ci.getNumElements() / run_block_size + 1, 1, 1);
->>>>>>> d5d513db
 
     hipLaunchKernelGGL(kernel::hpmc_excell, dim3(grid), dim3(threads), 0, 0, d_excell_idx,
                                            d_excell_size,
