// Copyright (c) 2009-2016 The Regents of the University of Michigan
// This file is part of the HOOMD-blue project, released under the BSD 3-Clause License.

#ifndef __SHAPE_PROXY_H__
#define __SHAPE_PROXY_H__

#include "IntegratorHPMCMono.h"

#include "ShapeSphere.h"
#include "ShapeConvexPolygon.h"
#include "ShapePolyhedron.h"
#include "ShapeConvexPolyhedron.h"
#include "ShapeSpheropolyhedron.h"
#include "ShapeSpheropolygon.h"
#include "ShapeSimplePolygon.h"
#include "ShapeEllipsoid.h"
#include "ShapeFacetedSphere.h"
#include "ShapeSphinx.h"
#include "ShapeUnion.h"

#ifndef NVCC
#include <hoomd/extern/pybind/include/pybind11/pybind11.h>
#include <hoomd/extern/pybind/include/pybind11/stl.h>
#endif

namespace hpmc{
namespace detail{

// make these global constants in one of the shape headers.
#define IGNORE_STATS 0x0001

template<class param_type>
inline pybind11::list poly2d_verts_to_python(param_type& param)
    {
    pybind11::list verts;
    for(size_t i = 0; i < param.N; i++)
        {
        pybind11::list v;
        v.append(pybind11::cast<Scalar>(param.x[i]));
        v.append(pybind11::cast<Scalar>(param.y[i]));
        verts.append(v);
        }
    return verts;
    }

template<class param_type>
inline pybind11::list poly3d_verts_to_python(param_type& param)
    {
    pybind11::list verts;
    for(size_t i = 0; i < param.N; i++)
        {
        pybind11::list v;
        v.append(pybind11::cast<Scalar>(param.x[i]));
        v.append(pybind11::cast<Scalar>(param.y[i]));
        v.append(pybind11::cast<Scalar>(param.z[i]));
        verts.append(v);
        }
    return verts;
    }

template<class ScalarType>
pybind11::list vec3_to_python(const vec3<ScalarType>& vec)
    {
    pybind11::list v;
    v.append(pybind11::cast<Scalar>(vec.x));
    v.append(pybind11::cast<Scalar>(vec.y));
    v.append(pybind11::cast<Scalar>(vec.z));
    return v;
    }

template<class ScalarType>
pybind11::list quat_to_python(const quat<ScalarType>& qu)
    {
    pybind11::list v;
    v.append(pybind11::cast<Scalar>(qu.s));
    v.append(pybind11::cast<Scalar>(qu.v.x));
    v.append(pybind11::cast<Scalar>(qu.v.y));
    v.append(pybind11::cast<Scalar>(qu.v.z));
    return v;
    }

//! helper function to make ignore flag, not exported to pytho
unsigned int make_ignore_flag(bool stats, bool ovrlps)
    {
    unsigned int ret=0;
    if(stats)
      {
      ret=2;
      }

    if(ovrlps)
      {
      ret++;
      }

    return ret;
    }

//! Helper function to build ell_params from python
ell_params make_ell_params(OverlapReal x, OverlapReal y, OverlapReal z, bool ignore_stats)
    {
    ell_params result;
    result.ignore = ignore_stats;
    result.x=x;
    result.y=y;
    result.z=z;
    return result;
    }
//
//! Helper function to build sph_params from python
sph_params make_sph_params(OverlapReal radius, bool ignore_stats)
    {
    sph_params result;
    result.ignore = ignore_stats;
    result.radius=radius;
    return result;
    }

//! Helper function to build poly2d_verts from python
poly2d_verts make_poly2d_verts(pybind11::list verts, OverlapReal sweep_radius, bool ignore_stats)
    {
    if (len(verts) > MAX_POLY2D_VERTS)
        throw std::runtime_error("Too many polygon vertices");

    poly2d_verts result;
    result.N = len(verts);
    result.ignore = ignore_stats;
    result.sweep_radius = sweep_radius;

    // extract the verts from the python list and compute the radius on the way
    OverlapReal radius_sq = OverlapReal(0.0);
    for (unsigned int i = 0; i < len(verts); i++)
        {
        pybind11::list verts_i = pybind11::cast<pybind11::list>(verts[i]);
        vec2<OverlapReal> vert = vec2<OverlapReal>(pybind11::cast<OverlapReal>(verts_i[0]), pybind11::cast<OverlapReal>(verts_i[1]));
        result.x[i] = vert.x;
        result.y[i] = vert.y;
        radius_sq = max(radius_sq, dot(vert, vert));
        }
    for (unsigned int i = len(verts); i < MAX_POLY2D_VERTS; i++)
        {
        result.x[i] = 0;
        result.y[i] = 0;
        }

    // set the diameter
    result.diameter = 2*(sqrt(radius_sq)+sweep_radius);

    return result;
    }

//! Helper function to build poly3d_data from python
inline ShapePolyhedron::param_type make_poly3d_data(pybind11::list verts,pybind11::list face_verts,
                             pybind11::list face_offs, OverlapReal R, bool ignore_stats)
    {
    if (len(verts) > MAX_POLY3D_VERTS)
        throw std::runtime_error("Too many polyhedron vertices");

    if (len(face_verts) > MAX_POLY3D_FACE_VERTS*MAX_POLY3D_FACES)
        throw std::runtime_error("Too many polyhedron face vertices");

    if (len(face_offs) > MAX_POLY3D_FACES + 1)
        throw std::runtime_error("Too many polyhedron faces");

    // rounding radius

    ShapePolyhedron::param_type result;
    result.data.ignore = ignore_stats;
    result.data.verts.N = len(verts);
    result.data.verts.sweep_radius = R;
    result.data.n_faces = len(face_offs)-1;

    for (unsigned int i = 0; i < len(face_offs); i++)
        {
        unsigned int offs = pybind11::cast<unsigned int>(face_offs[i]);
        result.data.face_offs[i] = offs;
        }

    // extract the verts from the python list and compute the radius on the way
    OverlapReal radius_sq = OverlapReal(0.0);
    for (unsigned int i = 0; i < len(verts); i++)
        {
        pybind11::list v = pybind11::cast<pybind11::list>(verts[i]);
        vec3<OverlapReal> vert;
        vert.x = pybind11::cast<OverlapReal>(v[0]);
        vert.y = pybind11::cast<OverlapReal>(v[1]);
        vert.z = pybind11::cast<OverlapReal>(v[2]);
        result.data.verts.x[i] = vert.x;
        result.data.verts.y[i] = vert.y;
        result.data.verts.z[i] = vert.z;
        radius_sq = max(radius_sq, dot(vert, vert));
        }
    for (unsigned int i = len(verts); i < MAX_POLY3D_VERTS; i++)
        {
        result.data.verts.x[i] = 0;
        result.data.verts.y[i] = 0;
        result.data.verts.z[i] = 0;
        }

    for (unsigned int i = 0; i < len(face_verts); i++)
        {
        unsigned int j = pybind11::cast<unsigned int>(face_verts[i]);
        if (j >= result.data.verts.N)
            {
            std::ostringstream oss;
            oss << "Invalid vertex index " << j << " specified" << std::endl;
            throw std::runtime_error(oss.str());
            }
        result.data.face_verts[i] = j;
        }

    hpmc::detail::OBB *obbs;
    int retval = posix_memalign((void**)&obbs, 32, sizeof(hpmc::detail::OBB)*len(face_offs));
    if (retval != 0)
        {
        throw std::runtime_error("Error allocating aligned OBB memory.");
        }

    std::vector<std::vector<vec3<OverlapReal> > > internal_coordinates;

    // construct bounding box tree
    for (unsigned int i = 0; i < len(face_offs)-1; ++i)
        {
        std::vector<vec3<OverlapReal> > face_vec;

        unsigned int nverts = result.data.face_offs[i+1] - result.data.face_offs[i];
        if (nverts > 3 && R != OverlapReal(0.0))
            {
            throw std::runtime_error("With finite rounding radii, only faces with <= 3 vertices are supported.\n");
            }

        for (unsigned int j = result.data.face_offs[i]; j < result.data.face_offs[i+1]; ++j)
            {
            vec3<OverlapReal> v;
            v.x = result.data.verts.x[result.data.face_verts[j]];
            v.y = result.data.verts.y[result.data.face_verts[j]];
            v.z = result.data.verts.z[result.data.face_verts[j]];

            face_vec.push_back(v);
            }
        obbs[i] = hpmc::detail::compute_obb(face_vec, result.data.verts.sweep_radius);
        internal_coordinates.push_back(face_vec);
        }

    ShapePolyhedron::gpu_tree_type::obb_tree_type tree;
    tree.buildTree(obbs, internal_coordinates, result.data.verts.sweep_radius, len(face_offs)-1);
    result.tree = ShapePolyhedron::gpu_tree_type(tree);
    free(obbs);

    // set the diameter
    result.data.verts.diameter = 2*(sqrt(radius_sq)+result.data.verts.sweep_radius);

    return result;
    }

//! Helper function to build poly3d_verts from python
template<unsigned int max_verts>
poly3d_verts<max_verts> make_poly3d_verts(pybind11::list verts, OverlapReal sweep_radius, bool ignore_stats)
    {
    if (len(verts) > max_verts)
        throw std::runtime_error("Too many polygon vertices");

    poly3d_verts<max_verts> result;
    result.N = len(verts);
    result.sweep_radius = sweep_radius;
    result.ignore = ignore_stats;

    // extract the verts from the python list and compute the radius on the way
    OverlapReal radius_sq = OverlapReal(0.0);
    for (unsigned int i = 0; i < len(verts); i++)
        {
        pybind11::list verts_i = pybind11::cast<pybind11::list>(verts[i]);
        vec3<OverlapReal> vert = vec3<OverlapReal>(pybind11::cast<OverlapReal>(verts_i[0]), pybind11::cast<OverlapReal>(verts_i[1]), pybind11::cast<OverlapReal>(verts_i[2]));
        result.x[i] = vert.x;
        result.y[i] = vert.y;
        result.z[i] = vert.z;
        radius_sq = max(radius_sq, dot(vert, vert));
        }
    for (unsigned int i = len(verts); i < max_verts; i++)
        {
        result.x[i] = 0;
        result.y[i] = 0;
        result.z[i] = 0;
        }

    // set the diameter
    result.diameter = 2*(sqrt(radius_sq) + sweep_radius);

    return result;
    }

//! Helper function to build faceted_sphere_params from python
faceted_sphere_params make_faceted_sphere(pybind11::list normals, pybind11::list offsets,
    pybind11::list vertices, Scalar diameter, pybind11::tuple origin, bool ignore_stats)
    {
    if (len(normals) > MAX_SPHERE_FACETS)
        throw std::runtime_error("Too many face normals");

    if (len(vertices) > MAX_FPOLY3D_VERTS)
        throw std::runtime_error("Too many vertices");

    if (len(offsets) != len(normals))
        throw std::runtime_error("Number of normals unequal number of offsets");

    faceted_sphere_params result;
    result.ignore = ignore_stats;
    result.N = len(normals);

    // extract the normals from the python list
    for (unsigned int i = 0; i < len(normals); i++)
        {
        pybind11::list normals_i = pybind11::cast<pybind11::list>(normals[i]);
        result.n[i] = vec3<OverlapReal>(pybind11::cast<OverlapReal>(normals_i[0]), pybind11::cast<OverlapReal>(normals_i[1]), pybind11::cast<OverlapReal>(normals_i[2]));
        result.offset[i] = pybind11::cast<OverlapReal>(offsets[i]);
        }
    for (unsigned int i = len(normals); i < MAX_SPHERE_FACETS; i++)
        {
        result.n[i] = vec3<OverlapReal>(0,0,0);
        result.offset[i] = 0.0;
        }

    // extract the vertices from the python list
    result.verts=make_poly3d_verts<MAX_FPOLY3D_VERTS>(vertices, 0.0, false);

    // set the diameter
    result.diameter = diameter;

    result.insphere_radius = diameter/Scalar(2.0);

    // set the origin
    result.origin = vec3<OverlapReal>(pybind11::cast<OverlapReal>(origin[0]), pybind11::cast<OverlapReal>(origin[1]), pybind11::cast<OverlapReal>(origin[2]));

    // compute insphere radius
    for (unsigned int i = 0; i < result.N; ++i)
        {
        Scalar rsq = result.offset[i]*result.offset[i]/dot(result.n[i],result.n[i]);
        // is the origin inside the shape?
        if (result.offset < 0)
            {
            if (rsq < result.insphere_radius*result.insphere_radius)
                {
                result.insphere_radius = fast::sqrt(rsq);
                }
            }
        else
            {
            result.insphere_radius = OverlapReal(0.0);
            }
        }

    // add the edge-sphere vertices
    ShapeFacetedSphere::initializeVertices(result);

    return result;
    }

//! Helper function to build sphinx3d_verts from python
sphinx3d_params make_sphinx3d_params(pybind11::list diameters, pybind11::list centers, bool ignore_stats)
    {
    if (len(centers) > MAX_SPHERE_CENTERS)
        throw std::runtime_error("Too many spheres");

    sphinx3d_params result;
    result.N = len(diameters);
    if (len(diameters) != len(centers))
        {
        throw std::runtime_error("Number of centers not equal to number of diameters");
        }

    result.ignore = ignore_stats;

    // extract the centers from the python list and compute the radius on the way
    OverlapReal radius = OverlapReal(0.0);
    for (unsigned int i = 0; i < len(centers); i++)
        {
        OverlapReal d = pybind11::cast<OverlapReal>(diameters[i]);
        pybind11::list centers_i = pybind11::cast<pybind11::list>(centers[i]);
        result.center[i] = vec3<OverlapReal>(pybind11::cast<OverlapReal>(centers_i[0]), pybind11::cast<OverlapReal>(centers_i[1]), pybind11::cast<OverlapReal>(centers_i[2]));
        result.diameter[i] = d;
        OverlapReal n = sqrt(dot(result.center[i],result.center[i]));
        radius = max(radius, (n+d/OverlapReal(2.0)));
        }

    // set the diameter
    result.circumsphereDiameter = 2.0*radius;

    return result;
    }

//! Templated helper function to build shape union params from constituent shape params
<<<<<<< HEAD
template<class Shape>
union_params<Shape> make_union_params(pybind11::list _members,
                                                pybind11::list positions,
                                                pybind11::list orientations,
=======
template<class Shape, unsigned int max_n_members>
typename ShapeUnion<Shape, max_n_members>::param_type make_union_params(pybind11::list _members,
                                                pybind11::list positions,
                                                pybind11::list orientations,
                                                pybind11::list overlap,
>>>>>>> c62a2fcb
                                                bool ignore_stats)
    {
    typename ShapeUnion<Shape, max_n_members>::param_type result;

    result.N = len(_members);
    if (result.N > max_n_members)
        {
        throw std::runtime_error("Too many constituent particles");
        }
    if (len(positions) != result.N)
        {
        throw std::runtime_error("Number of member positions not equal to number of members");
        }
    if (len(orientations) != result.N)
        {
        throw std::runtime_error("Number of member orientations not equal to number of members");
        }

<<<<<<< HEAD
=======
    if (len(overlap) != result.N)
        {
        throw std::runtime_error("Number of member overlap flags not equal to number of members");
        }

>>>>>>> c62a2fcb
    result.ignore = ignore_stats;

    hpmc::detail::OBB *obbs;
    int retval = posix_memalign((void**)&obbs, 32, sizeof(hpmc::detail::OBB)*result.N);
    if (retval != 0)
        {
        throw std::runtime_error("Error allocating aligned OBB memory.");
        }

    std::vector<std::vector<vec3<OverlapReal> > > internal_coordinates;

    // extract member parameters, posistions, and orientations and compute the radius along the way
    OverlapReal diameter = OverlapReal(0.0);
    for (unsigned int i = 0; i < result.N; i++)
        {
        typename Shape::param_type param = pybind11::cast<typename Shape::param_type>(_members[i]);
        pybind11::list positions_i = pybind11::cast<pybind11::list>(positions[i]);
        vec3<Scalar> pos = vec3<Scalar>(pybind11::cast<Scalar>(positions_i[0]), pybind11::cast<Scalar>(positions_i[1]), pybind11::cast<Scalar>(positions_i[2]));
        pybind11::list orientations_i = pybind11::cast<pybind11::list>(orientations[i]);
        Scalar s = pybind11::cast<Scalar>(orientations_i[0]);
        Scalar x = pybind11::cast<Scalar>(orientations_i[1]);
        Scalar y = pybind11::cast<Scalar>(orientations_i[2]);
        Scalar z = pybind11::cast<Scalar>(orientations_i[3]);
        quat<Scalar> orientation(s, vec3<Scalar>(x,y,z));
        result.mparams[i] = param;
        result.mpos[i] = pos;
        result.morientation[i] = orientation;
        result.moverlap[i] = pybind11::cast<unsigned int>(overlap[i]);

        Shape dummy(quat<Scalar>(), param);
        Scalar d = sqrt(dot(pos,pos));
        diameter = max(diameter, OverlapReal(2*d + dummy.getCircumsphereDiameter()));

        obbs[i] = detail::OBB(dummy.getAABB(pos));
        }

    // set the diameter
    result.diameter = diameter;

    // build tree and store GPU accessible version in parameter structure
    typedef typename ShapeUnion<Shape, max_n_members>::param_type::gpu_tree_type gpu_tree_type;
    typename gpu_tree_type::obb_tree_type tree;
    tree.buildTree(obbs, result.N);
    free(obbs);
    result.tree = gpu_tree_type(tree);

    return result;
    }

template< typename ShapeParamType >
struct get_max_verts { /* nothing here */ }; // will probably get an error if you use it with the wrong type.

template< template<unsigned int> class ShapeParamType, unsigned int _max_verts >
struct get_max_verts< ShapeParamType<_max_verts> > { static const unsigned int max_verts=_max_verts; };

template< typename Shape >
struct get_param_data_type { typedef typename Shape::param_type type; };

template< >
struct get_param_data_type< ShapePolyhedron > { typedef poly3d_data type; }; // hard to dig into the structure but this could be made more general by modifying the ShapePolyhedron::param_type

template< typename Shape >
struct access
    {
    template< class ParamType >
    typename get_param_data_type<Shape>::type& operator()(ParamType& param) { return param; }
    template< class ParamType >
    const typename get_param_data_type<Shape>::type& operator()(const ParamType& param) const  { return param; }
    };

template< >
struct access < ShapePolyhedron >
    {
    template< class ParamType >
    typename get_param_data_type<ShapePolyhedron>::type& operator()(ParamType& param) { return param.data; }
    template< class ParamType >
    const typename get_param_data_type<ShapePolyhedron>::type& operator()(const ParamType& param) const  { return param.data; }
    };

template < typename Shape , typename AccessType = access<Shape> >
class shape_param_proxy // base class to avoid adding the ignore flag logic to every other class and holds the integrator pointer + typeid
{
protected:
    typedef typename Shape::param_type param_type;
public:
    shape_param_proxy(std::shared_ptr< IntegratorHPMCMono<Shape> > mc, unsigned int typendx, const AccessType& acc = AccessType()) : m_mc(mc), m_typeid(typendx), m_access(acc) {}
    //!Ignore flag for acceptance statistics
    bool getIgnoreStatistics() const
        {
        ArrayHandle<param_type> h_params(m_mc->getParams(), access_location::host, access_mode::read);
        return (m_access(h_params.data[m_typeid]).ignore & IGNORE_STATS);
        }

    void setIgnoreStatistics(bool stat)
        {
        ArrayHandle<param_type> h_params(m_mc->getParams(), access_location::host, access_mode::readwrite);
        if(stat)    m_access(h_params.data[m_typeid]).ignore |= IGNORE_STATS;
        else        m_access(h_params.data[m_typeid]).ignore &= ~IGNORE_STATS;
        }

protected:
    std::shared_ptr< IntegratorHPMCMono<Shape> > m_mc;
    unsigned int m_typeid;
    AccessType m_access;
};

template<class Shape, class AccessType = access<Shape> >
class sphere_param_proxy : public shape_param_proxy<Shape, AccessType>
{
using shape_param_proxy<Shape, AccessType>::m_mc;
using shape_param_proxy<Shape, AccessType>::m_typeid;
using shape_param_proxy<Shape, AccessType>::m_access;
protected:
    typedef typename Shape::param_type  param_type;
public:
    typedef sph_params access_type;
    sphere_param_proxy(std::shared_ptr< IntegratorHPMCMono<Shape> > mc, unsigned int typendx, const AccessType& acc = AccessType()) : shape_param_proxy<Shape, AccessType>(mc,typendx,acc){}

    OverlapReal getDiameter()
        {
        ArrayHandle<param_type> h_params(m_mc->getParams(), access_location::host, access_mode::read);
        return OverlapReal(2.0)*m_access(h_params.data[m_typeid]).radius;
        }
};

template<class Shape, class AccessType = access<Shape> >
class ell_param_proxy : public shape_param_proxy<Shape, AccessType>
{
using shape_param_proxy<Shape, AccessType>::m_mc;
using shape_param_proxy<Shape, AccessType>::m_typeid;
using shape_param_proxy<Shape, AccessType>::m_access;
protected:
    typedef typename Shape::param_type  param_type;
public:
    typedef ell_params  access_type;
    ell_param_proxy(std::shared_ptr< IntegratorHPMCMono<Shape> > mc, unsigned int typendx, const AccessType& acc = AccessType()) : shape_param_proxy<Shape, AccessType>(mc,typendx, acc) {}

    OverlapReal getX()
        {
        ArrayHandle<param_type> h_params(m_mc->getParams(), access_location::host, access_mode::read);
        return m_access(h_params.data[m_typeid]).x;
        }

    OverlapReal getY()
        {
        ArrayHandle<param_type> h_params(m_mc->getParams(), access_location::host, access_mode::read);
        return m_access(h_params.data[m_typeid]).y;
        }

    OverlapReal getZ()
        {
        ArrayHandle<param_type> h_params(m_mc->getParams(), access_location::host, access_mode::read);
        return m_access(h_params.data[m_typeid]).z;
        }
};

template< typename Shape, class AccessType = access<Shape> >
class poly2d_param_proxy : public shape_param_proxy<Shape, AccessType>
{
    using shape_param_proxy<Shape, AccessType>::m_mc;
    using shape_param_proxy<Shape, AccessType>::m_typeid;
    using shape_param_proxy<Shape, AccessType>::m_access;
protected:
    typedef typename shape_param_proxy<Shape, AccessType>::param_type param_type;
public:
    typedef poly2d_verts access_type;
    poly2d_param_proxy(std::shared_ptr< IntegratorHPMCMono<Shape> > mc, unsigned int typendx, const AccessType& acc = AccessType()) : shape_param_proxy<Shape, AccessType>(mc,typendx,acc){}

    pybind11::list getVerts() const
        {
        ArrayHandle<param_type> h_params(m_mc->getParams(), access_location::host, access_mode::read);
        return poly2d_verts_to_python(m_access(h_params.data[m_typeid]));
        }

    OverlapReal getSweepRadius() const
        {
        ArrayHandle<param_type> h_params(m_mc->getParams(), access_location::host, access_mode::read);
        return m_access(h_params.data[m_typeid]).sweep_radius;
        }
};

template< typename Shape, class AccessType = access<Shape> >
class poly3d_param_proxy : public shape_param_proxy<Shape, AccessType>
{
    using shape_param_proxy<Shape, AccessType>::m_mc;
    using shape_param_proxy<Shape, AccessType>::m_typeid;
    using shape_param_proxy<Shape, AccessType>::m_access;
protected:
    typedef typename shape_param_proxy<Shape, AccessType>::param_type param_type;
    static const unsigned int max_verts = get_max_verts<param_type>::max_verts;
public:
    typedef poly3d_verts<max_verts> access_type;
    poly3d_param_proxy(std::shared_ptr< IntegratorHPMCMono<Shape> > mc, unsigned int typendx, const AccessType& acc = AccessType()) : shape_param_proxy<Shape, AccessType>(mc,typendx,acc) {}

    pybind11::list getVerts() const
        {
        ArrayHandle<param_type> h_params(m_mc->getParams(), access_location::host, access_mode::read);
        return poly3d_verts_to_python(m_access(h_params.data[m_typeid]));
        }

    OverlapReal getSweepRadius() const
        {
        ArrayHandle<param_type> h_params(m_mc->getParams(), access_location::host, access_mode::read);
        return m_access(h_params.data[m_typeid]).sweep_radius;
        }

};

template< typename Shape, class AccessType = access<Shape> >
class polyhedron_param_proxy : public shape_param_proxy<Shape, AccessType>
{
    using shape_param_proxy<ShapePolyhedron>::m_mc;
    using shape_param_proxy<ShapePolyhedron>::m_typeid;
    using shape_param_proxy<Shape, AccessType>::m_access;
protected:
    typedef shape_param_proxy<ShapePolyhedron>::param_type param_type;
public:
    typedef poly3d_data access_type;
    polyhedron_param_proxy(std::shared_ptr< IntegratorHPMCMono<Shape> > mc, unsigned int typendx, const AccessType& acc = AccessType()) : shape_param_proxy<Shape, AccessType>(mc,typendx,acc){}

    pybind11::list getVerts()
        {
        ArrayHandle<param_type> h_params(m_mc->getParams(), access_location::host, access_mode::readwrite);
        return poly3d_verts_to_python(m_access(h_params.data[m_typeid]).verts);
        }

    pybind11::list getFaces()
        {
        pybind11::list faces;
        // populate faces.
        ArrayHandle<param_type> h_params(m_mc->getParams(), access_location::host, access_mode::readwrite);
        access_type& param = m_access(h_params.data[m_typeid]);
        for(size_t i = 0; i < param.n_faces; i++)
            {
            pybind11::list face;
            for(unsigned int f = param.face_offs[i]; f < param.face_offs[i+1]; f++)
                {
                face.append(pybind11::int_(param.face_verts[f]));
                }
            faces.append(face);
            }
        return faces;
        }

    OverlapReal getSweepRadius() const
        {
        ArrayHandle<param_type> h_params(m_mc->getParams(), access_location::host, access_mode::read);
        return m_access(h_params.data[m_typeid]).verts.sweep_radius;
        }
};

template< typename Shape, class AccessType = access<Shape> >
class faceted_sphere_param_proxy : public shape_param_proxy<Shape, AccessType>
{
    using shape_param_proxy<Shape, AccessType>::m_mc;
    using shape_param_proxy<Shape, AccessType>::m_typeid;
    using shape_param_proxy<Shape, AccessType>::m_access;
protected:
    typedef typename shape_param_proxy<Shape, AccessType>::param_type param_type;
public:
    typedef ShapeFacetedSphere::param_type access_type;
    faceted_sphere_param_proxy(std::shared_ptr< IntegratorHPMCMono<ShapeFacetedSphere> > mc, unsigned int typendx, const AccessType& acc = AccessType())
        : shape_param_proxy<Shape, AccessType>(mc,typendx,acc)
        {}

    pybind11::list getVerts()
        {
        ArrayHandle<param_type> h_params(m_mc->getParams(), access_location::host, access_mode::read);
        return poly3d_verts_to_python(m_access(h_params.data[m_typeid]).verts);
        }

    pybind11::list getNormals()
        {
        ArrayHandle<param_type> h_params(m_mc->getParams(), access_location::host, access_mode::read);
        access_type& param = m_access(h_params.data[m_typeid]);
        pybind11::list normals;
        for(size_t i = 0; i < param.N; i++ ) normals.append(vec3_to_python(param.n[i]));
        return normals;
        }

    pybind11::list getOrigin()
        {
        ArrayHandle<param_type> h_params(m_mc->getParams(), access_location::host, access_mode::read);
        access_type& param = m_access(h_params.data[m_typeid]);
        return vec3_to_python(param.origin);
        }

    OverlapReal getDiameter()
        {
        ArrayHandle<param_type> h_params(m_mc->getParams(), access_location::host, access_mode::read);
        access_type& param = m_access(h_params.data[m_typeid]);
        return param.diameter;
        }

    pybind11::list getOffsets()
        {
        ArrayHandle<param_type> h_params(m_mc->getParams(), access_location::host, access_mode::read);
        access_type& param = m_access(h_params.data[m_typeid]);
        pybind11::list offsets;
        for(size_t i = 0; i < param.N; i++) offsets.append(pybind11::cast<Scalar>(param.offset[i]));
        return offsets;
        }
};

template< typename Shape, class AccessType = access<Shape> >
class sphinx3d_param_proxy : public shape_param_proxy<Shape, AccessType>
{
    using shape_param_proxy<Shape, AccessType>::m_mc;
    using shape_param_proxy<Shape, AccessType>::m_typeid;
    using shape_param_proxy<Shape, AccessType>::m_access;
protected:
    typedef typename shape_param_proxy<Shape, AccessType>::param_type param_type;
public:
    typedef ShapeSphinx::param_type access_type;
    sphinx3d_param_proxy(std::shared_ptr< IntegratorHPMCMono<ShapeSphinx> > mc, unsigned int typendx, const AccessType& acc = AccessType())
        : shape_param_proxy<Shape, AccessType>(mc,typendx,acc)
        {}

    pybind11::list getCenters()
        {
        ArrayHandle<param_type> h_params(m_mc->getParams(), access_location::host, access_mode::read);
        access_type& param = m_access(h_params.data[m_typeid]);
        pybind11::list centers;
        for(size_t i = 0; i < param.N; i++) centers.append(vec3_to_python(param.center[i]));
        return centers;
        }

    pybind11::list getDiameters()
        {
        ArrayHandle<param_type> h_params(m_mc->getParams(), access_location::host, access_mode::read);
        access_type& param = m_access(h_params.data[m_typeid]);
        pybind11::list diams;
        for(size_t i = 0; i < param.N; i++) diams.append(pybind11::cast<Scalar>(param.diameter[i]));
        return diams;
        }

    OverlapReal getCircumsphereDiameter()
        {
        ArrayHandle<param_type> h_params(m_mc->getParams(), access_location::host, access_mode::read);
        access_type& param = m_access(h_params.data[m_typeid]);
        return param.circumsphereDiameter;
        }
};

template< class ShapeUnionType>
struct get_member_type{};

template<class BaseShape, unsigned int max_n_members>
struct get_member_type< ShapeUnion<BaseShape, max_n_members> >
    {
    typedef typename BaseShape::param_type type;
    typedef BaseShape base_shape;
    };

template< typename Shape, typename ShapeUnionType, typename AccessType>
struct get_member_proxy{};

template<typename Shape, unsigned int max_n_members, typename AccessType >
struct get_member_proxy<Shape, ShapeUnion<ShapeSphere, max_n_members>, AccessType >{ typedef sphere_param_proxy<Shape, AccessType> proxy_type; };


template< class ShapeUnionType >
struct access_shape_union_members
{
    typedef typename get_member_type<ShapeUnionType>::type member_type;
    unsigned int offset;
    access_shape_union_members(unsigned int ndx = 0) { offset = ndx; }
    member_type& operator()(typename ShapeUnionType::param_type& param ) {return param.mparams[offset]; }
    const member_type& operator()(const typename ShapeUnionType::param_type& param ) const {return param.mparams[offset]; }
};

template< typename Shape, typename ShapeUnionType, typename AccessType = access<Shape> >
class shape_union_param_proxy : public shape_param_proxy< Shape, AccessType>
{
    using shape_param_proxy< Shape, AccessType>::m_mc;
    using shape_param_proxy< Shape, AccessType>::m_typeid;
    using shape_param_proxy<Shape, AccessType>::m_access;
protected:
    typedef typename shape_param_proxy< Shape, AccessType>::param_type param_type;
    typedef typename get_member_type<ShapeUnionType>::type member_type;
    typedef typename get_member_type<ShapeUnionType>::base_shape base_shape;
    typedef typename get_member_proxy<Shape, ShapeUnionType, access_shape_union_members<ShapeUnionType> >::proxy_type proxy_type;
public:
    typedef typename ShapeUnionType::param_type access_type;
    shape_union_param_proxy(std::shared_ptr< IntegratorHPMCMono< Shape > > mc, unsigned int typendx, const AccessType& acc = AccessType())
        : shape_param_proxy< Shape, AccessType>(mc,typendx,acc)
        {}
    pybind11::list getPositions()
        {
        ArrayHandle<param_type> h_params(m_mc->getParams(), access_location::host, access_mode::read);
        access_type& param = m_access(h_params.data[m_typeid]);
        pybind11::list pos;
        for(size_t i = 0; i < param.N; i++) pos.append(vec3_to_python(param.mpos[i]));
        return pos;
        }

    pybind11::list getOrientations()
        {
        ArrayHandle<param_type> h_params(m_mc->getParams(), access_location::host, access_mode::read);
        access_type& param = m_access(h_params.data[m_typeid]);
        pybind11::list orient;
        for(size_t i = 0; i < param.N; i++)
            orient.append(quat_to_python(param.morientation[i]));
        return orient;
        }

    std::vector< std::shared_ptr< proxy_type > > getMembers()
        {
        ArrayHandle<param_type> h_params(m_mc->getParams(), access_location::host, access_mode::read);
        access_type& param = m_access(h_params.data[m_typeid]);
        std::vector< std::shared_ptr< proxy_type > > members;
        for(size_t i = 0; i < param.N; i++)
            {
            access_shape_union_members<ShapeUnionType> acc(i);
            std::shared_ptr< proxy_type > p(new proxy_type(m_mc, m_typeid, acc));
            members.push_back(p);
            }
        return members;
        }


    OverlapReal getDiameter()
        {
        ArrayHandle<param_type> h_params(m_mc->getParams(), access_location::host, access_mode::read);
        access_type& param = m_access(h_params.data[m_typeid]);
        return param.diameter;
        }
};

} // end namespace detail

template<class Shape, class AccessType>
void export_shape_param_proxy(pybind11::module& m, const std::string& name)
    {
    // export the base class.
    using detail::shape_param_proxy;
    pybind11::class_<shape_param_proxy<Shape, AccessType>, std::shared_ptr< shape_param_proxy<Shape, AccessType> > >(m, name.c_str())
    .def(pybind11::init<std::shared_ptr< IntegratorHPMCMono<Shape> >, unsigned int>())
    .def_property("ignore_statistics", &shape_param_proxy<Shape>::getIgnoreStatistics, &shape_param_proxy<Shape>::setIgnoreStatistics)
    ;
    }

template<class ShapeType, class AccessType>
void export_sphere_proxy(pybind11::module& m, const std::string& class_name)
    {
    using detail::shape_param_proxy;
    using detail::sphere_param_proxy;
    typedef shape_param_proxy<ShapeType, AccessType>    proxy_base;
    typedef sphere_param_proxy<ShapeType, AccessType>   proxy_class;
    std::string base_name=class_name+"_base";

    export_shape_param_proxy<ShapeType, AccessType>(m, base_name);
    pybind11::class_<proxy_class, std::shared_ptr< proxy_class > >(m, class_name.c_str(), pybind11::base< proxy_base >())
    .def(pybind11::init<std::shared_ptr< IntegratorHPMCMono<ShapeType> >, unsigned int>())
    .def_property_readonly("diameter", &proxy_class::getDiameter)
    ;
    }

void export_ell_proxy(pybind11::module& m)
    {
    using detail::shape_param_proxy;
    using detail::ell_param_proxy;
    typedef ShapeEllipsoid                  ShapeType;
    typedef shape_param_proxy<ShapeType>    proxy_base;
    typedef ell_param_proxy<ShapeType>      proxy_class;
    std::string class_name="ell_param_proxy";
    std::string base_name=class_name+"_base";

    export_shape_param_proxy<ShapeType, detail::access<ShapeType> >(m, base_name);
    pybind11::class_<proxy_class, std::shared_ptr< proxy_class > >(m, class_name.c_str(), pybind11::base< proxy_base >())
    .def(pybind11::init<std::shared_ptr< IntegratorHPMCMono<ShapeType> >, unsigned int>())
    .def_property_readonly("a", &proxy_class::getX)
    .def_property_readonly("b", &proxy_class::getY)
    .def_property_readonly("c", &proxy_class::getZ)
    ;
    }

template<class ShapeType>
void export_poly2d_proxy(pybind11::module& m, std::string class_name, bool sweep_radius_valid)
    {
    using detail::shape_param_proxy;
    using detail::poly2d_param_proxy;
    typedef shape_param_proxy<ShapeType>    proxy_base;
    typedef poly2d_param_proxy<ShapeType>   proxy_class;
    std::string base_name=class_name+"_base";
    export_shape_param_proxy<ShapeType, detail::access<ShapeType> >(m, base_name);
    if (sweep_radius_valid)
        {
        pybind11::class_<proxy_class, std::shared_ptr< proxy_class > >(m, class_name.c_str(), pybind11::base< proxy_base >())
        .def(pybind11::init<std::shared_ptr< IntegratorHPMCMono<ShapeType> >, unsigned int>())
        .def_property_readonly("vertices", &proxy_class::getVerts)
        .def_property_readonly("sweep_radius", &proxy_class::getSweepRadius)
        ;
        }
    else
        {
        pybind11::class_<proxy_class, std::shared_ptr< proxy_class > >(m, class_name.c_str(), pybind11::base< proxy_base >())
        .def(pybind11::init<std::shared_ptr< IntegratorHPMCMono<ShapeType> >, unsigned int>())
        .def_property_readonly("vertices", &proxy_class::getVerts)
        ;
        }
    }

template<class ShapeType>
void export_poly3d_proxy(pybind11::module& m, std::string class_name, bool sweep_radius_valid)
    {
    using detail::shape_param_proxy;
    using detail::poly3d_param_proxy;
    typedef shape_param_proxy<ShapeType>    proxy_base;
    typedef poly3d_param_proxy<ShapeType>   proxy_class;
    std::string base_name=class_name+"_base";

    export_shape_param_proxy<ShapeType, detail::access<ShapeType> >(m, base_name);
    if (sweep_radius_valid)
        {
        pybind11::class_<proxy_class, std::shared_ptr< proxy_class > >(m, class_name.c_str(), pybind11::base< proxy_base >())
        .def(pybind11::init<std::shared_ptr< IntegratorHPMCMono<ShapeType> >, unsigned int>())
        .def_property_readonly("vertices", &proxy_class::getVerts)
        .def_property_readonly("sweep_radius", &proxy_class::getSweepRadius)
        ;
        }
    else
        {
        pybind11::class_<proxy_class, std::shared_ptr< proxy_class > >(m, class_name.c_str(), pybind11::base< proxy_base >())
        .def(pybind11::init<std::shared_ptr< IntegratorHPMCMono<ShapeType> >, unsigned int>())
        .def_property_readonly("vertices", &proxy_class::getVerts)
        ;
        }
    }

void export_polyhedron_proxy(pybind11::module& m, std::string class_name)
    {
    using detail::shape_param_proxy;
    using detail::polyhedron_param_proxy;
    typedef ShapePolyhedron                     ShapeType;
    typedef shape_param_proxy<ShapeType>        proxy_base;
    typedef polyhedron_param_proxy<ShapeType>   proxy_class;
    std::string base_name=class_name+"_base";

    export_shape_param_proxy<ShapeType, detail::access<ShapeType> >(m, base_name);
    pybind11::class_<proxy_class, std::shared_ptr< proxy_class > >(m, class_name.c_str(), pybind11::base< proxy_base >())
    .def(pybind11::init<std::shared_ptr< IntegratorHPMCMono<ShapeType> >, unsigned int>())
    .def_property_readonly("vertices", &proxy_class::getVerts)
    .def_property_readonly("faces", &proxy_class::getFaces)
    .def_property_readonly("sweep_radius", &proxy_class::getSweepRadius)
    ;
    }

void export_faceted_sphere_proxy(pybind11::module& m, std::string class_name)
    {
    using detail::shape_param_proxy;
    using detail::faceted_sphere_param_proxy;
    typedef ShapeFacetedSphere                  ShapeType;
    typedef shape_param_proxy<ShapeType>        proxy_base;
    typedef faceted_sphere_param_proxy<ShapeType>   proxy_class;
    std::string base_name=class_name+"_base";

    export_shape_param_proxy<ShapeType, detail::access<ShapeType> >(m, base_name);
    pybind11::class_<proxy_class, std::shared_ptr< proxy_class > >(m, class_name.c_str(), pybind11::base< proxy_base >())
    .def(pybind11::init<std::shared_ptr< IntegratorHPMCMono<ShapeType> >, unsigned int>())
    .def_property_readonly("vertices", &proxy_class::getVerts)
    .def_property_readonly("normals", &proxy_class::getNormals)
    .def_property_readonly("origin", &proxy_class::getOrigin)
    .def_property_readonly("diameter", &proxy_class::getDiameter)
    .def_property_readonly("offsets", &proxy_class::getOffsets)
    ;

    }

void export_sphinx_proxy(pybind11::module& m, std::string class_name)
    {
    using detail::shape_param_proxy;
    using detail::sphinx3d_param_proxy;
    typedef ShapeSphinx                         ShapeType;
    typedef shape_param_proxy<ShapeType>        proxy_base;
    typedef sphinx3d_param_proxy<ShapeType>     proxy_class;
    std::string base_name=class_name+"_base";

    export_shape_param_proxy<ShapeType, detail::access<ShapeType> >(m, base_name);
    pybind11::class_<proxy_class, std::shared_ptr< proxy_class > >(m, class_name.c_str(), pybind11::base< proxy_base >())
    .def(pybind11::init<std::shared_ptr< IntegratorHPMCMono<ShapeType> >, unsigned int>())
    .def_property_readonly("centers", &proxy_class::getCenters)
    .def_property_readonly("diameters", &proxy_class::getDiameters)
    .def_property_readonly("diameter", &proxy_class::getCircumsphereDiameter)
    ;

    }

<<<<<<< HEAD
template<class Shape, class ExportFunction >
=======
template<class Shape, unsigned int max_n_members, class ExportFunction >
>>>>>>> c62a2fcb
void export_shape_union_proxy(pybind11::module& m, std::string class_name, ExportFunction& export_member_proxy)
    {
    using detail::shape_param_proxy;
    using detail::shape_union_param_proxy;
    typedef ShapeUnion<Shape, max_n_members>                ShapeType;
    typedef shape_param_proxy<ShapeType>                    proxy_base;
    typedef shape_union_param_proxy<ShapeType, ShapeType>   proxy_class;

    std::string base_name=class_name+"_base";
    std::string member_name=class_name+"_member_proxy";

    export_shape_param_proxy<ShapeType, detail::access<ShapeType> >(m, base_name);
    export_member_proxy(m, member_name);
    pybind11::class_<proxy_class, std::shared_ptr< proxy_class > >(m, class_name.c_str(), pybind11::base< proxy_base >())
    .def(pybind11::init<std::shared_ptr< IntegratorHPMCMono<ShapeType> >, unsigned int>())
    .def_property_readonly("centers", &proxy_class::getPositions)
    .def_property_readonly("orientations", &proxy_class::getOrientations)
    .def_property_readonly("diameter", &proxy_class::getDiameter)
    .def_property_readonly("members", &proxy_class::getMembers)
    ;

    }



void export_shape_params(pybind11::module& m)
    {
    export_sphere_proxy<ShapeSphere, detail::access<ShapeSphere> >(m, "sphere_param_proxy");
    export_ell_proxy(m);
    export_poly2d_proxy<ShapeConvexPolygon>(m, "convex_polygon_param_proxy", false);
    export_poly2d_proxy<ShapeSpheropolygon>(m, "convex_spheropolygon_param_proxy", true);
    export_poly2d_proxy<ShapeSimplePolygon>(m, "simple_polygon_param_proxy", false);

    export_poly3d_proxy< ShapeConvexPolyhedron<8> >(m, "convex_polyhedron_param_proxy8", false);
    export_poly3d_proxy< ShapeConvexPolyhedron<16> >(m, "convex_polyhedron_param_proxy16", false);
    export_poly3d_proxy< ShapeConvexPolyhedron<32> >(m, "convex_polyhedron_param_proxy32", false);
    export_poly3d_proxy< ShapeConvexPolyhedron<64> >(m, "convex_polyhedron_param_proxy64", false);
    export_poly3d_proxy< ShapeConvexPolyhedron<128> >(m, "convex_polyhedron_param_proxy128", false);

    export_poly3d_proxy< ShapeSpheropolyhedron<8> >(m, "convex_spheropolyhedron_param_proxy8", true);
    export_poly3d_proxy< ShapeSpheropolyhedron<16> >(m, "convex_spheropolyhedron_param_proxy16", true);
    export_poly3d_proxy< ShapeSpheropolyhedron<32> >(m, "convex_spheropolyhedron_param_proxy32", true);
    export_poly3d_proxy< ShapeSpheropolyhedron<64> >(m, "convex_spheropolyhedron_param_proxy64", true);
    export_poly3d_proxy< ShapeSpheropolyhedron<128> >(m, "convex_spheropolyhedron_param_proxy128", true);

    export_polyhedron_proxy(m, "polyhedron_param_proxy");
    export_faceted_sphere_proxy(m, "faceted_sphere_param_proxy");
    export_sphinx_proxy(m, "sphinx3d_param_proxy");
<<<<<<< HEAD
    export_shape_union_proxy<ShapeSphere>(m, "sphere_union_param_proxy", export_sphere_proxy<ShapeUnion<ShapeSphere>, detail::access_shape_union_members< ShapeUnion<ShapeSphere> > >);
=======
    export_shape_union_proxy<ShapeSphere, 8>(m, "sphere_union_param_proxy8", export_sphere_proxy<ShapeUnion<ShapeSphere, 8>, detail::access_shape_union_members< ShapeUnion<ShapeSphere, 8 > > >);
    export_shape_union_proxy<ShapeSphere, 16>(m, "sphere_union_param_proxy16", export_sphere_proxy<ShapeUnion<ShapeSphere, 16>, detail::access_shape_union_members< ShapeUnion<ShapeSphere, 16 > > >);
    export_shape_union_proxy<ShapeSphere, 32>(m, "sphere_union_param_proxy32", export_sphere_proxy<ShapeUnion<ShapeSphere, 32>, detail::access_shape_union_members< ShapeUnion<ShapeSphere, 32 > > >);
    export_shape_union_proxy<ShapeSphere, 64>(m, "sphere_union_param_proxy64", export_sphere_proxy<ShapeUnion<ShapeSphere, 64>, detail::access_shape_union_members< ShapeUnion<ShapeSphere, 64 > > >);
    export_shape_union_proxy<ShapeSphere, 128>(m, "sphere_union_param_proxy128", export_sphere_proxy<ShapeUnion<ShapeSphere, 128>, detail::access_shape_union_members< ShapeUnion<ShapeSphere, 128 > > >);
    export_shape_union_proxy<ShapeSphere, 256>(m, "sphere_union_param_proxy256", export_sphere_proxy<ShapeUnion<ShapeSphere, 256>, detail::access_shape_union_members< ShapeUnion<ShapeSphere, 256 > > >);
    export_shape_union_proxy<ShapeSphere, 512>(m, "sphere_union_param_proxy512", export_sphere_proxy<ShapeUnion<ShapeSphere, 512>, detail::access_shape_union_members< ShapeUnion<ShapeSphere, 512 > > >);
>>>>>>> c62a2fcb
    }

} // end namespace hpmc


#endif // end __SHAPE_PROXY_H__<|MERGE_RESOLUTION|>--- conflicted
+++ resolved
@@ -388,18 +388,11 @@
     }
 
 //! Templated helper function to build shape union params from constituent shape params
-<<<<<<< HEAD
-template<class Shape>
-union_params<Shape> make_union_params(pybind11::list _members,
-                                                pybind11::list positions,
-                                                pybind11::list orientations,
-=======
 template<class Shape, unsigned int max_n_members>
 typename ShapeUnion<Shape, max_n_members>::param_type make_union_params(pybind11::list _members,
                                                 pybind11::list positions,
                                                 pybind11::list orientations,
                                                 pybind11::list overlap,
->>>>>>> c62a2fcb
                                                 bool ignore_stats)
     {
     typename ShapeUnion<Shape, max_n_members>::param_type result;
@@ -418,14 +411,11 @@
         throw std::runtime_error("Number of member orientations not equal to number of members");
         }
 
-<<<<<<< HEAD
-=======
     if (len(overlap) != result.N)
         {
         throw std::runtime_error("Number of member overlap flags not equal to number of members");
         }
 
->>>>>>> c62a2fcb
     result.ignore = ignore_stats;
 
     hpmc::detail::OBB *obbs;
@@ -1014,11 +1004,7 @@
 
     }
 
-<<<<<<< HEAD
-template<class Shape, class ExportFunction >
-=======
 template<class Shape, unsigned int max_n_members, class ExportFunction >
->>>>>>> c62a2fcb
 void export_shape_union_proxy(pybind11::module& m, std::string class_name, ExportFunction& export_member_proxy)
     {
     using detail::shape_param_proxy;
@@ -1067,9 +1053,6 @@
     export_polyhedron_proxy(m, "polyhedron_param_proxy");
     export_faceted_sphere_proxy(m, "faceted_sphere_param_proxy");
     export_sphinx_proxy(m, "sphinx3d_param_proxy");
-<<<<<<< HEAD
-    export_shape_union_proxy<ShapeSphere>(m, "sphere_union_param_proxy", export_sphere_proxy<ShapeUnion<ShapeSphere>, detail::access_shape_union_members< ShapeUnion<ShapeSphere> > >);
-=======
     export_shape_union_proxy<ShapeSphere, 8>(m, "sphere_union_param_proxy8", export_sphere_proxy<ShapeUnion<ShapeSphere, 8>, detail::access_shape_union_members< ShapeUnion<ShapeSphere, 8 > > >);
     export_shape_union_proxy<ShapeSphere, 16>(m, "sphere_union_param_proxy16", export_sphere_proxy<ShapeUnion<ShapeSphere, 16>, detail::access_shape_union_members< ShapeUnion<ShapeSphere, 16 > > >);
     export_shape_union_proxy<ShapeSphere, 32>(m, "sphere_union_param_proxy32", export_sphere_proxy<ShapeUnion<ShapeSphere, 32>, detail::access_shape_union_members< ShapeUnion<ShapeSphere, 32 > > >);
@@ -1077,7 +1060,6 @@
     export_shape_union_proxy<ShapeSphere, 128>(m, "sphere_union_param_proxy128", export_sphere_proxy<ShapeUnion<ShapeSphere, 128>, detail::access_shape_union_members< ShapeUnion<ShapeSphere, 128 > > >);
     export_shape_union_proxy<ShapeSphere, 256>(m, "sphere_union_param_proxy256", export_sphere_proxy<ShapeUnion<ShapeSphere, 256>, detail::access_shape_union_members< ShapeUnion<ShapeSphere, 256 > > >);
     export_shape_union_proxy<ShapeSphere, 512>(m, "sphere_union_param_proxy512", export_sphere_proxy<ShapeUnion<ShapeSphere, 512>, detail::access_shape_union_members< ShapeUnion<ShapeSphere, 512 > > >);
->>>>>>> c62a2fcb
     }
 
 } // end namespace hpmc
