// Copyright (c) 2009-2022 The Regents of the University of Michigan.
// Part of HOOMD-blue, released under the BSD 3-Clause License.

#include "HPMCPrecisionSetup.h"
#include "MinkowskiMath.h"
#include "hoomd/HOOMDMath.h"
#include "hoomd/VectorMath.h"
#include <cstdio>

#include "XenoCollide3D.h"

#ifndef __XENOSWEEP_3D_H__
#define __XENOSWEEP_3D_H__

/*! \file XenoSweep3D.h
    \brief Implements XenoCollide in 3D
*/

// need to declare these class methods with __device__ qualifiers when building in nvcc
// DEVICE is __device__ when included in nvcc and blank when included into the host compiler
#ifdef NVCC
#define DEVICE __device__
#else
#define DEVICE
#endif
namespace hoomd
    {
namespace hpmc
    {
namespace detail
    {
//! XenoSweep in 3D
/*! \tparam SupportFuncA Support function class type for shape A
    \tparam SupportFuncB Support function class type for shape B
    \param sa Support function for shape A
    \param sb Support function for shape B
    \param ab_t Vector pointing from a's center to b's center, in frame A
    \param q Orientation of shape B in frame A
    \param direction sweeping direction in frame A
    \param R Approximate radius of Minkowski difference for scaling tolerance value
    \param err_count Error counter to increment whenever an infinite loop is encountered
    \param newCollisionPlaneVector Gives a normal on the final portal
    \returns positive for two particles that collide in a given distance, negative for error values.
   -1: resultNoCollision, -2: resultNoForwardCollisionOrOverlapping, -3: resultOverlapping

    XenoSweep is an extension of the XenoCollide algorithm. Described in
    arxiv:2104.06829 https://arxiv.org/abs/2104.06829

    We try to find the surface element of the minkowski difference, that will be hit by the origin.
    It works well for polyhedra. As spherical/round shapes do not have a defined surface element
   that we can find, convergence is slow and way less efficient.

    \ingroup minkowski
*/
template<class SupportFuncA, class SupportFuncB>
DEVICE inline OverlapReal xenosweep_3d(const SupportFuncA& sa,
                                       const SupportFuncB& sb,
                                       const vec3<OverlapReal>& ab_t,
                                       const quat<OverlapReal>& q,
                                       const vec3<OverlapReal>& direction,
                                       const OverlapReal R,
                                       unsigned int& err_count,
                                       vec3<OverlapReal>& collisionPlaneVector)
    {
    vec3<OverlapReal> v0, v1, v2, v3, v4, n, x;
    CompositeSupportFunc3D<SupportFuncA, SupportFuncB> S(sa, sb, ab_t, q);
    OverlapReal d;

#if defined(SINGLE_PRECISION) || defined(ENABLE_HPMC_MIXED_PRECISION)
    // precision tolerance for single-precision floats near 1.0
    const OverlapReal precision_tol = OverlapReal(5e-7);

    // square root of precision tolerance
    const OverlapReal root_tol = OverlapReal(3e-4);
#else
    // precision tolerance for double-precision floats near 1.0
    const OverlapReal precision_tol = OverlapReal(1e-14); // 4e-14 for overlap check

    // square root of precision tolerance
    const OverlapReal root_tol = OverlapReal(2e-7); // 1e-7 for overlap check
#endif

    const OverlapReal resultNoCollision = -1.0;
    const OverlapReal resultNoForwardCollisionOrOverlapping = -2.0;
    // If there is a known overlap we will return a value <= -3 (which is related to how early the
    // overlap was detected). const OverlapReal resultOverlapping = -3.0;

    if (fabs(ab_t.x) < root_tol && fabs(ab_t.y) < root_tol && fabs(ab_t.z) < root_tol)
        {
        // Interior point is at origin => particles overlap
        return resultNoCollision;
        }

    // Phase 1: Portal Discovery
    // ------
    // The portal-discovery for sweeps is a 2D-Collision detection with all
    // points projected into the plane perpendicular to the sweeping direction.
    //
    // vector 0 : the sweeping direction.
    v0 = direction;

    // ------
    // find a candidate portal of three support points
    //
    // find support v1 in the direction reverse to the sweeping direction
    v1 = ab_t; // S(-v0);

    // find support v2 in reversed v0 direction minus the part covered by v1
    n = dot(v0, v0) * v1 - dot(v1, v0) * v0;
    v2 = S(-n);

    n = cross(v0, v2 - v1);
    if (dot(n, v1) < OverlapReal(0.0))
        {
        v1.swap(v2);
        n = -n;
        }

    unsigned int count = 0;
    while (count < XENOCOLLIDE_3D_MAX_ITERATIONS)
        {
        count++;

        // Get the next support point
        v3 = S(-n);

        if (dot(n, v3) >= OverlapReal(0.0))
            {
            // The origin is not within the projected minkowski sum on the plane
            // perpendicular to the sweeping direction. No forward collision possible.
            return resultNoCollision;
            }

        // Updating v1 or v2.
        // consider the portals v1-v3 and v2-v3. The new portal should contain the
        // origin on the far side of v0. If neither portal does, the origin is inside;
        // then we have a portal for phase 2.
        x = cross(v3, v0);
        if (dot(x, v1) < OverlapReal(0.0))
            {
            v2 = v3;
            }
        else if (dot(x, v2) > OverlapReal(0.0))
            {
            v1 = v3;
            }
        else
            break;

        // Finally update the normal vector for the next iteration.
        n = cross(v0, v2 - v1);
        }

    // Error-Handling: We exceeded XENOCOLLIDE_3D_MAX_ITERATIONS, thus return an error.
    if (count == XENOCOLLIDE_3D_MAX_ITERATIONS)
        {
        err_count++;
        return resultNoForwardCollisionOrOverlapping;
        }

    // Phase 2: Portal Refinement (in 3D)
    count = 0;
    while (count < XENOCOLLIDE_3D_MAX_ITERATIONS)
        {
        count++;

        n = cross(v1 - v2, v3 - v1);

        // check if origin is inside (or overlapping, or behind, or touching)
        // the = is important, because in an MC simulation you are guaranteed
        // to find cases where edges and or vertices touch exactly.
        //
        // Only return in the first iteration (we may assume, that we search
        // in the wrong direction) or a few steps later, such that the portal
        // describes the intersection well.
        if (dot(v1, n) <= OverlapReal(0.0) and (count == 1 or count > 3))
            {
            collisionPlaneVector = n;
            return resultNoForwardCollisionOrOverlapping - OverlapReal(count);
            }

        // ----
        // find support in direction of portal's outer facing normal
        v4 = S(-n);

        // Perform tolerance checks
        // are we within an epsilon of the surface of the shape? If yes, done, one way
        // or another
        const OverlapReal tol_multiplier = 10000;
        d = dot((v1 - v4) * tol_multiplier, n);
        OverlapReal tol = precision_tol * tol_multiplier * R * fast::sqrt(dot(n, n));

        // First, check if v4 is on plane (v2,v1,v3)
        if (-tol < d and d < tol)
            {
            collisionPlaneVector = n;
            return dot(n, v4) / dot(n, v0);
            }

        // As v4 is not in plane yet, update the portal for the next iteration.
        x = cross(v4, v0);
        if (dot(v1, x) > OverlapReal(0.0))
            {
            if (dot(v2, x) > OverlapReal(0.0))
                v1 = v4; // Inside v1 & inside v2 ==> eliminate v1
            else
                v3 = v4; // Inside v1 & outside v2 ==> eliminate v3
            }
        else
            {
            if (dot(v3, x) > OverlapReal(0.0))
                v2 = v4; // Outside v1 & inside v3 ==> eliminate v2
            else
                v1 = v4; // Outside v1 & outside v3 ==> eliminate v1
            }
        }

    // If we end up here, we exceeded XENOCOLLIDE_3D_MAX_ITERATIONS
    // As best guess, take the current portal as approximant
    err_count++;
    collisionPlaneVector = n;
    return dot(n, v1) / dot(n, v0);
    }
    } // namespace detail
    } // end namespace hpmc
    } // end namespace hoomd

#undef DEVICE
<<<<<<< HEAD

=======
>>>>>>> 9d68abf4
#endif // __XENOCOLLIDE_3D_H__<|MERGE_RESOLUTION|>--- conflicted
+++ resolved
@@ -226,8 +226,4 @@
     } // end namespace hoomd
 
 #undef DEVICE
-<<<<<<< HEAD
-
-=======
->>>>>>> 9d68abf4
 #endif // __XENOCOLLIDE_3D_H__