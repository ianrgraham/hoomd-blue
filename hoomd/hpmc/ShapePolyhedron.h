--- conflicted
+++ resolved
@@ -89,18 +89,11 @@
      */
     HOSTDEVICE void load_shared(char *& ptr, unsigned int &available_bytes) const
         {
-<<<<<<< HEAD
-        tree.load_shared(ptr, available_bytes);
-        verts.load_shared(ptr, available_bytes);
-        face_offs.load_shared(ptr, available_bytes);
-        face_verts.load_shared(ptr, available_bytes);
-=======
         tree.load_shared(ptr, load, ptr_max);
         convex_hull_verts.load_shared(ptr, load, ptr_max);
         verts.load_shared(ptr, load, ptr_max);
         face_offs.load_shared(ptr, load, ptr_max);
         face_verts.load_shared(ptr, load, ptr_max);
->>>>>>> 43f7a3e2
         }
 
     #ifdef ENABLE_CUDA
