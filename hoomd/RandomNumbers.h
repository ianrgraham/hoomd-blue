--- conflicted
+++ resolved
@@ -20,15 +20,6 @@
 #endif
 
 #include <hoomd/extern/random123/include/Random123/philox.h>
-<<<<<<< HEAD
-
-// in JIT compilation, we pre-include some fake headers
-#ifndef __CUDACC_RTC__
-#include <math.h>
-#include <type_traits>
-#endif
-=======
->>>>>>> d5d513db
 
 namespace r123 {
 // from random123/examples/uniform.hpp
