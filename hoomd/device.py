--- conflicted
+++ resolved
@@ -344,11 +344,14 @@
             self.num_cpu_threads = num_cpu_threads
 
 
-def auto_select(communicator=None, msg_file=None, shared_msg_file=None, notice_level=2):
-    """Allow simulation hardware to be chosen automatically by HOOMD-blue.
+def auto_select(communicator=None,
+                msg_file=None,
+                shared_msg_file=None,
+                notice_level=2):
+    """Automatically select the hardware device.
 
     Args:
-    
+
         communicator (`hoomd.comm.Communicator`): MPI communicator object.
             When `None`, create a default communicator that uses all MPI ranks.
 
@@ -361,18 +364,11 @@
 
         notice_level (int): Minimum level of messages to print.
 
-<<<<<<< HEAD
     Returns:
         Instance of `GPU` if availabile, otherwise `CPU`.
     """
     # Set class according to C++ object
-    if len(GPU.get_available_devices())>0:
-        return GPU(None,communicator, msg_file, shared_msg_file, notice_level)
+    if len(GPU.get_available_devices()) > 0:
+        return GPU(None, communicator, msg_file, shared_msg_file, notice_level)
     else:
-        return CPU(None,communicator, msg_file, shared_msg_file, notice_level)
-=======
-        self._cpp_exec_conf = _hoomd.ExecutionConfiguration(_hoomd.ExecutionConfiguration.executionMode.AUTO,
-                                                           [],
-                                                           self.communicator.cpp_mpi_conf,
-                                                           self._cpp_msg)
->>>>>>> 4f38a944
+        return CPU(None, communicator, msg_file, shared_msg_file, notice_level)