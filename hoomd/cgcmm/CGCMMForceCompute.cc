--- conflicted
+++ resolved
@@ -3,10 +3,6 @@
 
 #include "CGCMMForceCompute.h"
 
-<<<<<<< HEAD
-#include <boost/bind.hpp>
-=======
->>>>>>> 4a2611ce
 namespace py = pybind11;
 #include <stdexcept>
 
