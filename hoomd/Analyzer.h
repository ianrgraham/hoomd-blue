// Copyright (c) 2009-2016 The Regents of the University of Michigan
// This file is part of the HOOMD-blue project, released under the BSD 3-Clause License.


// Maintainer: joaander

/*! \file Analyzer.h
    \brief Declares a base class for all analyers
*/

#ifdef NVCC
#error This header cannot be compiled by nvcc
#endif

#include <hoomd/extern/pybind/include/pybind11/pybind11.h>

#ifndef __ANALYZER_H__
#define __ANALYZER_H__

#include "Profiler.h"
#include "SystemDefinition.h"

#include <memory>
<<<<<<< HEAD
#include <boost/utility.hpp>
=======
>>>>>>> 4a2611ce

/*! \ingroup hoomd_lib
    @{
*/

/*! \defgroup analyzers Analyzers
    \brief All classes that implement the Analyzer concept.
    \details See \ref page_dev_info for more information
*/

/*! @}
*/

//! Base class for analysis of particle data
/*! An Analyzer is a concept that encapsulates some process that is performed during
    the simulation with the sole purpose of outputting data to the user in some fashion.
    The results of an Analyzer can not modify the simulation in any way, that is what
    the Updater classes are for. In general, analyzers are likely to only be called every 1,000
    time steps or much less often (this value entirely at the user's discrestion).
    The System class will handle this. An Analyzer just needs to perform its calculations
    and make its output every time analyze() is called.

    By design Analyzers can reference any number of Computes while performing their
    analysis. The base class provides no methods for doing this, derived classes must
    implement the tracking of the attached Compute classes (via shared pointers)
    themselves. (it is recomenned to pass a shared pointer to the Compute
    into the constructor of the derived class).

    See \ref page_dev_info for more information

    \ingroup analyzers
*/
class Analyzer
    {
    public:
        //! Constructs the analyzer and associates it with the ParticleData
        Analyzer(std::shared_ptr<SystemDefinition> sysdef);
        virtual ~Analyzer() {};

        //! Abstract method that performs the analysis
        /*! Derived classes will implement this method to calculate their results
            \param timestep Current time step of the simulation
            */
        virtual void analyze(unsigned int timestep){}

        //! Sets the profiler for the analyzer to use
        void setProfiler(std::shared_ptr<Profiler> prof);

        //! Set autotuner parameters
        /*! \param enable Enable/disable autotuning
            \param period period (approximate) in time steps when returning occurs

            Derived classes should override this to set the parameters of their autotuners.
        */
        virtual void setAutotunerParams(bool enable, unsigned int period){}

        //! Print some basic stats to stdout
        /*! Derived classes can optionally implement this function. A System will
            call all of the Analyzers' printStats functions at the end of a run
            so the user can see useful information
        */
        virtual void printStats(){}

        //! Reset stat counters
        /*! If derived classes implement printStats, they should also implement resetStats() to clear any running
            counters printed by printStats. System will reset the stats before any run() so that stats printed
            at the end of the run only apply to that run() alone.
        */
        virtual void resetStats(){}

        //! Get needed pdata flags
        /*! Not all fields in ParticleData are computed by default. When derived classes need one of these optional
            fields, they must return the requested fields in getRequestedPDataFlags().
        */
        virtual PDataFlags getRequestedPDataFlags()
            {
            return PDataFlags(0);
            }

        std::shared_ptr<const ExecutionConfiguration> getExecConf()
            {
            return m_exec_conf;
            }

#ifdef ENABLE_MPI
        //! Set the communicator to use
        /*! \param comm The Communicator
         */
        virtual void setCommunicator(std::shared_ptr<Communicator> comm)
            {
            m_comm = comm;
            }
#endif

    protected:
        const std::shared_ptr<SystemDefinition> m_sysdef; //!< The system definition this analyzer is associated with
        const std::shared_ptr<ParticleData> m_pdata;      //!< The particle data this analyzer is associated with
        std::shared_ptr<Profiler> m_prof;                 //!< The profiler this analyzer is to use

#ifdef ENABLE_MPI
        std::shared_ptr<Communicator> m_comm;             //!< The communicator to use
#endif

        std::shared_ptr<const ExecutionConfiguration> m_exec_conf; //!< Stored shared ptr to the execution configuration
    };

//! Export the Analyzer class to python
void export_Analyzer(pybind11::module& m);

#endif<|MERGE_RESOLUTION|>--- conflicted
+++ resolved
@@ -21,10 +21,6 @@
 #include "SystemDefinition.h"
 
 #include <memory>
-<<<<<<< HEAD
-#include <boost/utility.hpp>
-=======
->>>>>>> 4a2611ce
 
 /*! \ingroup hoomd_lib
     @{
