--- conflicted
+++ resolved
@@ -115,11 +115,7 @@
             m_comm = comm;
             }
 #endif
-<<<<<<< HEAD
-        void addSlot(std::shared_ptr<detail::SignalSlot> slot)
-=======
         void addSlot(std::shared_ptr<hoomd::detail::SignalSlot> slot)
->>>>>>> 6f6d6052
             {
             m_slots.push_back(slot);
             }
@@ -149,11 +145,7 @@
 #endif
 
         std::shared_ptr<const ExecutionConfiguration> m_exec_conf; //!< Stored shared ptr to the execution configuration
-<<<<<<< HEAD
-        std::vector< std::shared_ptr<detail::SignalSlot> > m_slots; //!< Stored shared ptr to the system signals
-=======
         std::vector< std::shared_ptr<hoomd::detail::SignalSlot> > m_slots; //!< Stored shared ptr to the system signals
->>>>>>> 6f6d6052
     };
 
 //! Export the Analyzer class to python
