# Copyright (c) 2009-2021 The Regents of the University of Michigan
# This file is part of the HOOMD-blue project, released under the BSD 3-Clause
# License.

"""Base classes for all HOOMD-blue operations."""

# Operation is a parent class of almost all other HOOMD objects.
# Triggered objects should inherit from _TriggeredOperation.

from copy import copy
import itertools

from hoomd.trigger import Trigger
from hoomd.logging import Loggable
from hoomd.data.parameterdicts import ParameterDict


class _HOOMDGetSetAttrBase:
    """Provides the use of `ParameterDicts` and `TypeParameterDicts` as attrs.

    Provides many hooks for varying behavior.

    Attributes:
        _reserved_default_attrs (dict[str, Callable([], T)]): Attributes that
            have defaults and should be set using `object.__setattr__`. Has
            `_param_dict` and `_typeparam_dict` keys by default.
        _override_setattr (set[str]): Attributes that should not use the
            provided `__setattr__`. `super().__setattr__` is called for them.
            Likely, this wil no longer be necessary when triggers are added to
            C++ Updaters and Analyzers.
        _param_dict (ParameterDict): The `ParameterDict` for the class/instance.
        _typeparam_dict (dict[str, TypeParameter]): A dict of all the
            TypeParameters for the class/instance.
        _skip_for_equality (set[str]): The attribute names to not use for
            equality checks used during tests. This will not effect attributes
            that exist due to ``__getattr__`` such as those from ``_param_dict``
            or ``_typeparam_dict``.
    """
    _reserved_default_attrs = dict(_param_dict=ParameterDict,
                                   _typeparam_dict=dict)
    _override_setattr = set()

    _skip_for_equality = set()

    def __getattr__(self, attr):
        if attr in self._reserved_default_attrs.keys():
            default = self._reserved_default_attrs[attr]
            value = default() if callable(default) else default
            object.__setattr__(self, attr, value)
            return value
        elif attr in self._param_dict.keys():
            return self._getattr_param(attr)
        elif attr in self._typeparam_dict.keys():
            return self._getattr_typeparam(attr)
        else:
            raise AttributeError("Object {} has no attribute {}".format(
                type(self), attr))

    def _getattr_param(self, attr):
        """Hook for getting an attribute from `_param_dict`."""
        return self._param_dict[attr]

    def _getattr_typeparam(self, attr):
        """Hook for getting an attribute from `_typeparam_dict`."""
        return self._typeparam_dict[attr]

    def __setattr__(self, attr, value):
        if attr in self._override_setattr:
            super().__setattr__(attr, value)
        elif attr in self._param_dict.keys():
            self._setattr_param(attr, value)
        elif attr in self._typeparam_dict.keys():
            self._setattr_typeparam(attr, value)
        else:
            self._setattr_hook(attr, value)

    def _setattr_hook(self, attr, value):
        """Used when attr is not found in `_param_dict` or `_typeparam_dict`."""
        super().__setattr__(attr, value)

    def _setattr_param(self, attr, value):
        """Hook for setting an attribute in `_param_dict`."""
        old_value = self._param_dict[attr]
        self._param_dict[attr] = value
        new_value = self._param_dict[attr]
        if self._attached:
            try:
                setattr(self._cpp_obj, attr, new_value)
            except (AttributeError):
                self._param_dict[attr] = old_value
                raise AttributeError("{} cannot be set after cpp"
                                     " initialization".format(attr))

    def _setattr_typeparam(self, attr, value):
        """Hook for setting an attribute in `_typeparam_dict`."""
        try:
            for k, v in value.items():
                self._typeparam_dict[attr][k] = v
        except TypeError:
            raise ValueError("To set {}, you must use a dictionary "
                             "with types as keys.".format(attr))

    def __dir__(self):
        """Expose all attributes for dynamic querying in notebooks and IDEs."""
        return super().__dir__() + [
            k for k in itertools.chain(self._param_dict, self._typeparam_dict)
        ]


class _DependencyRelation:
    """Defines a dependency relationship between Python objects.

    For the class to work all dependencies must occur between objects of
    subclasses of this class. This is not an abstract base class since many
    object that use this class may not deal directly with dependencies.

    Note:
        This only handles one way dependencies. Circular dependencies are out of
        scope for now.

    Note:
        This class expects that the ``_dependents`` and ``_dependencies`` are
        available.

    Note:
        We could be more specific in the inheritance of this class to only use
        it when the class needs to deal with a dependency.
    """

    def _add_dependent(self, obj):
        """Adds a dependent to the object's dependent list."""
        if obj not in self._dependents:
            self._dependents.append(obj)
            obj._dependencies.append(self)

    def _add_dependency(self, obj):
        """Adds a dependency to the object's dependency list."""
        if obj not in self._dependencies:
            obj._dependents.append(self)
            self._dependencies.append(obj)

    def _notify_disconnect(self):
        """Notify that an object is being removed from all relationships.

        Notifies dependent object that it is being removed, and removes itself
        from its dependencies' list of dependents. By default the method passes
        itself to all dependents' ``_handle_removed_dependency`` methods.

        Note:
            If more information is needed to pass to _handle_removed_dependency,
            then overwrite this method.
        """
        for dependent in self._dependents:
            dependent._handle_removed_dependency(self)
        self._dependents = []
        for dependency in self._dependencies:
            dependency._remove_dependent(self)
        self._dependencies = []

    def _handle_removed_dependency(self, obj):
        """Handles having a dependency removed.

        Default behavior does nothing. Overwrite to enable handling detaching of
        dependencies.
        """
        pass

    def _remove_dependent(self, obj):
        """Removes a dependent from the list of dependencies."""
        self._dependents.remove(obj)


class _HOOMDBaseObject(_HOOMDGetSetAttrBase,
                       _DependencyRelation,
                       metaclass=Loggable):
    """Handles attaching/detaching to a simulation.

    ``_StatefulAttrBase`` handles getting and setting attributes as well as
    providing an API for getting object state and creating new objects from that
    state information. We overwrite ``_getattr_param`` and ``_setattr_param``
    hooks to handle internal C++ objects. For a similar reason, we overwrite the
    ``state`` property.

    ``_DependencyRelation`` handles dealing with dependency relationships
    between objects.

    The class's metaclass `hoomd.logging.Loggable` handles the logging
    infrastructure for HOOMD-blue objects.

    This class's main features are handling attaching and detaching from
    simulations and adding and removing from containing object such as methods
    for MD integrators and updaters for the operations list. Attaching is the
    idea of creating a C++ object that is tied to a given simulation while
    detaching is removing an object from its simulation.
    """
    _reserved_default_attrs = {
        **_HOOMDGetSetAttrBase._reserved_default_attrs, '_cpp_obj': None,
        '_simulation': None,
        '_dependents': list,
        '_dependencies': list
    }

    _skip_for_equality = {
        '_cpp_obj', '_dependents', '_dependencies', '_simulation'
    }
    _remove_for_pickling = ('_simulation', '_cpp_obj')

    def _getattr_param(self, attr):
        if self._attached:
            return getattr(self._cpp_obj, attr)
        else:
            return self._param_dict[attr]

    def _setattr_param(self, attr, value):
        old_value = self._param_dict[attr]
        # Triggers the validation checks and type expansions
        self._param_dict[attr] = value
        if self._attached:
            # new_value passed all checks and is of the right type
            new_value = self._param_dict[attr]
            try:
                setattr(self._cpp_obj, attr, new_value)
            except (AttributeError):
                # if the parameter cannot be altered, we set it
                # back to the original value in the dictionary
                self._param_dict[attr] = old_value
                raise AttributeError("{} cannot be set after cpp"
                                     " initialization".format(attr))

    def _detach(self):
        if self._attached:
            self._unapply_typeparam_dict()
            self._update_param_dict()
            if hasattr(self._cpp_obj, "notifyDetach"):
                self._cpp_obj.notifyDetach()
<<<<<<< HEAD

            self._cpp_obj = None
            # _detach should always be followed by _remove or at the vary least
            # removed from the simulation, meaning all dependencies within the
            # simulation need to be resolved here and not `_remove`.
            self._notify_disconnect()
=======
            # In case the C++ object is necessary for proper disconnect
            # notification we call _notify_disconnect here as well.
            self._notify_disconnect()
            self._cpp_obj = None
>>>>>>> 2d0751d5
            return self

    def _attach(self):
        self._apply_param_dict()
        self._apply_typeparam_dict(self._cpp_obj, self._simulation)

        # pass the system communicator to the object
        if self._simulation._system_communicator is not None:
            self._cpp_obj.setCommunicator(self._simulation._system_communicator)

    @property
    def _attached(self):
        return self._cpp_obj is not None

    def _add(self, simulation):
        self._simulation = simulation

    def _remove(self):
        # Since objects can be added without being attached, we need to call
        # _notify_disconnect on both _remove and _detach. The method should be
        # do nothing after being called onces so being called twice is not a
        # concern. I should note that if
        # `hoomd.operations.Operations._unschedule` is called this is
        # invalidated, but as that is not public facing this should be fine.
        self._notify_disconnect()
        self._simulation = None

    @property
    def _added(self):
        return self._simulation is not None

    def _apply_param_dict(self):
        for attr, value in self._param_dict.items():
            try:
                setattr(self, attr, value)
            except AttributeError:
                pass

    def _apply_typeparam_dict(self, cpp_obj, simulation):
        for typeparam in self._typeparam_dict.values():
            try:
                typeparam._attach(cpp_obj, simulation)
            except ValueError as verr:
                raise ValueError("In TypeParameter {}:"
                                 " ".format(typeparam.name) + verr.args[0])

    def _update_param_dict(self):
        for key in self._param_dict.keys():
            self._param_dict[key] = getattr(self, key)

    def _unapply_typeparam_dict(self):
        for typeparam in self._typeparam_dict.values():
            typeparam._detach()

    def _add_typeparam(self, typeparam):
        self._typeparam_dict[typeparam.name] = typeparam

    def _extend_typeparam(self, typeparams):
        for typeparam in typeparams:
            self._add_typeparam(typeparam)

    @property
    def _children(self):
        """A set of child objects.

        These objects do not appear directly in any of the operations lists but
        are owned in lists or members of those operations.
        """
        return []

    def __getstate__(self):
        state = copy(self.__dict__)
        for attr in self._remove_for_pickling:
            state.pop(attr, None)
        return state


class Operation(_HOOMDBaseObject):
    """Represents operations that are added to an `hoomd.Operations` object.

    Operations in the HOOMD-blue data scheme are objects that *operate* on a
    `hoomd.Simulation` object. They broadly consist of 5 subclasses: `Updater`,
    `Writer`, `Compute`, `Tuner`, and `hoomd.integrate.BaseIntegrator`. All
    HOOMD-blue operations inherit from one of these five base classes. To find
    the purpose of each class see its documentation.

    Note:
        Developers or those contributing to HOOMD-blue, see our architecture
        `file`_ for information on HOOMD-blue's architecture decisions regarding
        operations.

    .. _file: https://github.com/glotzerlab/hoomd-blue/blob/master/ \
        ARCHITECTURE.md
    """
    pass


class _TriggeredOperation(Operation):
    _cpp_list_name = None

    _override_setattr = {'trigger'}

    def __init__(self, trigger):
        trigger_dict = ParameterDict(trigger=Trigger)
        trigger_dict['trigger'] = trigger
        self._param_dict.update(trigger_dict)

    @property
    def trigger(self):
        return self._param_dict['trigger']

    @trigger.setter
    def trigger(self, new_trigger):
        # Overwrite python trigger
        old_trigger = self.trigger
        self._param_dict['trigger'] = new_trigger
        new_trigger = self.trigger
        if self._attached:
            sys = self._simulation._cpp_sys
            triggered_ops = getattr(sys, self._cpp_list_name)
            for index in range(len(triggered_ops)):
                op, trigger = triggered_ops[index]
                # If tuple is the operation and trigger according to memory
                # location (python's is), replace with new trigger
                if op is self._cpp_obj and trigger is old_trigger:
                    triggered_ops[index] = (op, new_trigger)

    def _attach(self):
        super()._attach()

    def _update_param_dict(self):
        if self._attached:
            for key in self._param_dict:
                if key == 'trigger':
                    continue
                self._param_dict[key] = getattr(self, key)


class Updater(_TriggeredOperation):
    """Base class for all HOOMD updaters.

    An updater is an operation which modifies a simulation's state.

    Note:
        This class should not be instantiated by users. The class can be used
        for `isinstance` or `issubclass` checks.
    """
    _cpp_list_name = 'updaters'


class Writer(_TriggeredOperation):
    """Base class for all HOOMD analyzers.

    An analyzer is an operation which writes out a simulation's state.

    Note:
        This class should not be instantiated by users. The class can be used
        for `isinstance` or `issubclass` checks.
    """
    _cpp_list_name = 'analyzers'


class Compute(Operation):
    """Base class for all HOOMD computes.

    A compute is an operation which computes some property for another operation
    or use by a user.

    Note:
        This class should not be instantiated by users. The class can be used
        for `isinstance` or `issubclass` checks.
    """
    pass


class Tuner(Operation):
    """Base class for all HOOMD tuners.

    A tuner is an operation which tunes the parameters of another operation for
    performance or other reasons. A tuner does not modify the current microstate
    of the simulation. That is a tuner does not change quantities like
    temperature, particle position, or the number of bonds in a simulation.

    Note:
        This class should not be instantiated by users. The class can be used
        for `isinstance` or `issubclass` checks.
    """
    pass<|MERGE_RESOLUTION|>--- conflicted
+++ resolved
@@ -233,19 +233,10 @@
             self._update_param_dict()
             if hasattr(self._cpp_obj, "notifyDetach"):
                 self._cpp_obj.notifyDetach()
-<<<<<<< HEAD
-
-            self._cpp_obj = None
-            # _detach should always be followed by _remove or at the vary least
-            # removed from the simulation, meaning all dependencies within the
-            # simulation need to be resolved here and not `_remove`.
-            self._notify_disconnect()
-=======
             # In case the C++ object is necessary for proper disconnect
             # notification we call _notify_disconnect here as well.
             self._notify_disconnect()
             self._cpp_obj = None
->>>>>>> 2d0751d5
             return self
 
     def _attach(self):
