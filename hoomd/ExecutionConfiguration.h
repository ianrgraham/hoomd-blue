// Copyright (c) 2009-2019 The Regents of the University of Michigan
// This file is part of the HOOMD-blue project, released under the BSD 3-Clause License.

// Maintainer: joaander

#ifndef __EXECUTION_CONFIGURATION__
#define __EXECUTION_CONFIGURATION__

// ensure that HOOMDMath.h is the first thing included
#include "HOOMDMath.h"

#ifdef ENABLE_MPI
#include <mpi.h>
#endif

#include "MPIConfiguration.h"

#include <vector>
#include <string>
#include <memory>

#ifdef ENABLE_HIP
#include <hip/hip_runtime.h>
#ifdef ENABLE_ROCTRACER
#ifdef __HIP_PLATFORM_HCC__
#include <roctracer/roctracer_ext.h>
#endif
#endif
#endif

#ifdef ENABLE_TBB
#include <tbb/task_scheduler_init.h>
#endif

#include "Messenger.h"
#include "MemoryTraceback.h"

/*! \file ExecutionConfiguration.h
    \brief Declares ExecutionConfiguration and related classes
*/

#ifdef __HIPCC__
#error This header cannot be compiled by nvcc
#endif

#include <pybind11/pybind11.h>
#include <pybind11/stl.h>

#if defined(ENABLE_HIP)
//! Forward declaration
class CachedAllocator;
#endif

//! Defines the execution configuration for the simulation
/*! \ingroup data_structs
    ExecutionConfiguration is a data structure needed to support the hybrid CPU/GPU code. It initializes the CUDA GPU
    (if requested), stores information about the GPU on which this simulation is executing, and the number of CPUs
    utilized in the CPU mode.

    The execution configuration is determined at the beginning of the run and must
    remain static for the entire run. It can be accessed from the ParticleData of the
    system. DO NOT construct additional execution configurations. Only one is to be created for each run.

    The execution mode is specified in exec_mode. This is only to be taken as a hint,
    different compute classes are free to fall back on CPU implementations if no GPU is available. However,
    <b>ABSOLUTELY NO</b> CUDA calls should be made if exec_mode is set to CPU - making a CUDA call will initialize a
    GPU context and will error out on machines that do not have GPUs. isCUDAEnabled() is a convenience function to
    interpret the exec_mode and test if CUDA calls can be made or not.
*/
class PYBIND11_EXPORT ExecutionConfiguration
    {
    public:
    //! Simple enum for the execution modes
    enum executionMode
        {
        GPU,    //!< Execute on the GPU
        CPU,    //!< Execute on the CPU
        AUTO,   //!< Auto select between GPU and CPU
        };

    //! Constructor
    ExecutionConfiguration(executionMode mode=AUTO,
                           std::vector<int> gpu_id = std::vector<int>(),
                           std::shared_ptr<MPIConfiguration> mpi_config=std::shared_ptr<MPIConfiguration>(),
                           std::shared_ptr<Messenger> _msg=std::shared_ptr<Messenger>()
                           );

    ~ExecutionConfiguration();

    //! Returns the MPI Configuration
    std::shared_ptr<MPIConfiguration> getMPIConfig() const
        {
        assert(m_mpi_config);
        return m_mpi_config;
        }

#ifdef ENABLE_MPI
    //! Returns the MPI communicator
    MPI_Comm getMPICommunicator() const
        {
        assert(m_mpi_config);
        return m_mpi_config->getCommunicator();
        }

    //! Returns the HOOMD World MPI communicator
    MPI_Comm getHOOMDWorldMPICommunicator() const
        {
        assert(m_mpi_config);
        return m_mpi_config->getHOOMDWorldCommunicator();
        }
#endif

<<<<<<< HEAD
    executionMode exec_mode;    //!< Execution mode specified in the constructor
    unsigned int n_cpu;         //!< Number of CPUS hoomd is executing on
    bool m_hip_error_checking;                //!< Set to true if GPU error checking is enabled

    std::shared_ptr<MPIConfiguration> m_mpi_config; //!< The MPI object holding the MPI communicator
=======
>>>>>>> d5d513db
    std::shared_ptr<Messenger> msg;          //!< Messenger for use in printing messages to the screen / log file

    //! Returns true if CUDA is enabled
    bool isCUDAEnabled() const
        {
        return (exec_mode == GPU);
        }

    //! Returns true if CUDA error checking is enabled
    bool isCUDAErrorCheckingEnabled() const
        {
        #ifndef NDEBUG
        return true;
        #else
        return m_hip_error_checking;
        #endif
        }

    //! Sets the hip error checking mode
    void setCUDAErrorChecking(bool hip_error_checking)
        {
        m_hip_error_checking = hip_error_checking;
        }

    //! Get the number of active GPUs
    unsigned int getNumActiveGPUs() const
        {
        #if defined(ENABLE_HIP)
        return m_gpu_id.size();
        #else
        return 0;
        #endif
        }

    #if defined(ENABLE_HIP)
    //! Get the IDs of the active GPUs
    const std::vector<unsigned int>& getGPUIds() const
        {
        return m_gpu_id;
        }

    void hipProfileStart() const
        {
        for (int idev = m_gpu_id.size()-1; idev >= 0; idev--)
            {
            hipSetDevice(m_gpu_id[idev]);
            hipDeviceSynchronize();

            #ifdef __HIP_PLATFORM_NVCC__
            hipProfilerStart();
            #elif defined(__HIP_PLATFORM_HCC__)
            #ifdef ENABLE_ROCTRACER
            roctracer_start();
            #else
            msg->warning() << "ROCtracer not enabled, profile start/stop not available" << std::endl;
            #endif
            #endif
            }
        }

    void hipProfileStop() const
        {
        for (int idev = m_gpu_id.size()-1; idev >= 0; idev--)
            {
            hipSetDevice(m_gpu_id[idev]);
            hipDeviceSynchronize();
            #ifdef __HIP_PLATFORM_NVCC__
            hipProfilerStop();
            #elif defined(__HIP_PLATFORM_HCC__)
            #ifdef ENABLE_ROCTRACER
            roctracer_stop();
            #else
            msg->warning() << "ROCtracer not enabled, profile start/stop not available" << std::endl;
            #endif
            #endif
            }
        }
    #endif

    //! Sync up all active GPUs
    void multiGPUBarrier() const;

    //! Begin a multi-GPU section
    void beginMultiGPU() const;

    //! End a multi-GPU section
    void endMultiGPU() const;

<<<<<<< HEAD
    //! Get the name of the executing GPU (or the empty string)
    std::string getGPUName(unsigned int idev=0) const;

#if defined(ENABLE_HIP)
    //! Get the device properties of a logical GPU
    hipDeviceProp_t getDeviceProperties(unsigned int idev) const
        {
        return m_dev_prop[idev];
        }
#endif

=======
>>>>>>> d5d513db
    bool allConcurrentManagedAccess() const
        {
        // return cached value
        return m_concurrent;
        }

#ifdef ENABLE_HIP
    hipDeviceProp_t dev_prop;              //!< Cached device properties of the first GPU
<<<<<<< HEAD
    std::vector<unsigned int> m_gpu_id;   //!< IDs of active GPUs
    std::vector<hipDeviceProp_t> m_dev_prop; //!< Device configuration of active GPUs

    //! Get the compute capability of the GPU that we are running on
    std::string getComputeCapabilityAsString(unsigned int igpu = 0) const;
=======
>>>>>>> d5d513db

    //! Get the compute capability of the GPU
    unsigned int getComputeCapability(unsigned int igpu = 0) const;

    //! Handle cuda error message
    void handleCUDAError(hipError_t err, const char *file, unsigned int line) const;
    //! Handle hip error message
    void handleHIPError(hipError_t err, const char *file, unsigned int line) const;
#endif

    /*
     * The following MPI related methods only wrap those of the MPIConfiguration object,
       which can obtained with getMPIConfig(), and are provided as a legacy API.
    */

    //! Return the rank of this processor in the partition
    unsigned int getRank() const
        {
        assert(m_mpi_config);
        return m_mpi_config->getRank();
        }

    //! Returns the partition number of this processor
    unsigned int getPartition() const
        {
        assert(m_mpi_config);
        return m_mpi_config->getPartition();
        }

    //! Returns the number of partitions
    unsigned int getNPartitions() const
        {
        assert(m_mpi_config);
        return m_mpi_config->getNPartitions();
        }

    //! Return the number of ranks in this partition
    unsigned int getNRanks() const
        {
        assert(m_mpi_config);
        return m_mpi_config->getNRanks();
        }

    //! Returns true if this is the root processor
    bool isRoot() const
        {
        assert(m_mpi_config);
        return m_mpi_config->isRoot();
        }

    #ifdef ENABLE_TBB
    //! set number of TBB threads
    void setNumThreads(unsigned int num_threads)
        {
        m_task_scheduler.reset(new tbb::task_scheduler_init(num_threads));
        m_num_threads = num_threads;
        }
    #endif

    //! Return the number of active threads
    unsigned int getNumThreads() const
        {
        #ifdef ENABLE_TBB
        return m_num_threads;
        #else
        return 0;
        #endif
        }


    #if defined(ENABLE_HIP)
    //! Returns the cached allocator for temporary allocations
    CachedAllocator& getCachedAllocator() const
        {
        return *m_cached_alloc;
        }

    //! Returns the cached allocator for temporary allocations
    CachedAllocator& getCachedAllocatorManaged() const
        {
        return *m_cached_alloc_managed;
        }
    #endif

    //! Set up memory tracing
    void setMemoryTracing(bool enable)
        {
        if (enable)
            m_memory_traceback = std::unique_ptr<MemoryTraceback>(new MemoryTraceback);
        else
            m_memory_traceback = std::unique_ptr<MemoryTraceback>();
        }

    //! Returns the memory tracer
    const MemoryTraceback *getMemoryTracer() const
        {
        return m_memory_traceback.get();
        }

    bool memoryTracingEnabled() const
        {
        return m_memory_traceback.get() != nullptr;
        }

    //! Returns true if we are in a multi-GPU block
    bool inMultiGPUBlock() const
        {
        return m_in_multigpu_block;
        }

    /// Get a list of the capable devices
    static std::vector<std::string> getCapableDevices()
        {
        #ifdef ENABLE_HIP
        scanGPUs();
        #endif
        return s_capable_gpu_descriptions;
        }

    /// Get a list of the capable devices
    static std::vector<std::string> getScanMessages()
        {
        #ifdef ENABLE_HIP
        scanGPUs();
        #endif
        return s_gpu_scan_messages;
        }

    /// Get the active devices
    std::vector<std::string> getActiveDevices()
        {
        return m_active_device_descriptions;
        }
private:
    //! Guess local rank of this processor, used for GPU initialization
    /*! \returns Local rank guessed from common environment variables
                 or falls back to the global rank if no information is available
        \param found [output] True if a local rank was found, false otherwise
     */
    int guessLocalRank(bool &found);

#if defined(ENABLE_HIP)
<<<<<<< HEAD
    //! Initialize the GPU with the given id
    void initializeGPU(int gpu_id, bool min_cpu);
=======
    //! Initialize the GPU with the given id (where gpu_id is an index into s_capable_gpu_ids)
    void initializeGPU(int gpu_id);
>>>>>>> d5d513db

    /// Provide a string that describes a GPU device
    static std::string describeGPU(int id, hipDeviceProp_t prop);

    /** Scans through all GPUs reported by CUDA and marks if they are available

        Determine which GPUs are available for use by HOOMD.

        @post Populate s_gpu_scan_complete, s_gpu_scan_messages, s_gpu_list, and
        s_capable_gpu_descriptions.
    */
    static void scanGPUs();

    std::vector< hipEvent_t > m_events;      //!< A list of events to synchronize between GPUs

<<<<<<< HEAD
    std::vector< bool > m_gpu_available;    //!< true if the GPU is available for computation, false if it is not
    bool m_system_compute_exclusive;        //!< true if every GPU in the system is marked compute-exclusive
    std::vector< int > m_gpu_list;          //!< A list of capable GPUs listed in priority order
    std::vector< hipEvent_t > m_events;      //!< A list of events to synchronize between GPUs
=======
    /// IDs of active GPUs
    std::vector<unsigned int> m_gpu_id;

    /// Device configuration of active GPUs
    std::vector<hipDeviceProp_t> m_dev_prop;
>>>>>>> d5d513db
#endif

    /// Execution mode
    executionMode exec_mode;

    /// True when GPU error checking is enabled
    bool m_hip_error_checking;

    /// The MPI configuration
    std::shared_ptr<MPIConfiguration> m_mpi_config;

    /// Set to true
    static bool s_gpu_scan_complete;

    /// Status messages generated during the device scan
    static std::vector<std::string> s_gpu_scan_messages;

    /// List of the capable device IDs
    static std::vector< int > s_capable_gpu_ids;

    /// Description of the GPU devices
    static std::vector<std::string> s_capable_gpu_descriptions;

    /// Descriptions of the active devices
    std::vector<std::string> m_active_device_descriptions;

    bool m_concurrent;                      //!< True if all GPUs have concurrentManagedAccess flag

    mutable bool m_in_multigpu_block;       //!< Tracks whether we are in a multi-GPU block

    #if defined(ENABLE_HIP)
    std::unique_ptr<CachedAllocator> m_cached_alloc;       //!< Cached allocator for temporary allocations
    std::unique_ptr<CachedAllocator> m_cached_alloc_managed; //!< Cached allocator for temporary allocations in managed memory
    #endif

    #ifdef ENABLE_TBB
    std::unique_ptr<tbb::task_scheduler_init> m_task_scheduler; //!< The TBB task scheduler
    unsigned int m_num_threads;            //!<  The number of TBB threads used
    #endif

    //! Setup and print out stats on the chosen CPUs/GPUs
    void setupStats();

    std::unique_ptr<MemoryTraceback> m_memory_traceback;    //!< Keeps track of allocations
    };


#if defined(ENABLE_HIP)
#define CHECK_CUDA_ERROR() { \
    hipError_t err_sync = hipGetLastError(); \
    this->m_exec_conf->handleHIPError(err_sync, __FILE__, __LINE__); \
    auto gpu_map = this->m_exec_conf->getGPUIds(); \
    for (int idev = this->m_exec_conf->getNumActiveGPUs() - 1; idev >= 0; --idev) \
        { \
        hipSetDevice(gpu_map[idev]); \
        hipError_t err_async = hipDeviceSynchronize(); \
        this->m_exec_conf->handleHIPError(err_async, __FILE__, __LINE__); \
        } \
    }
#else
#define CHECK_CUDA_ERROR()
#endif

//! Exports ExecutionConfiguration to python
#ifndef __HIPCC__
void export_ExecutionConfiguration(pybind11::module& m);
#endif

#endif<|MERGE_RESOLUTION|>--- conflicted
+++ resolved
@@ -110,14 +110,6 @@
         }
 #endif
 
-<<<<<<< HEAD
-    executionMode exec_mode;    //!< Execution mode specified in the constructor
-    unsigned int n_cpu;         //!< Number of CPUS hoomd is executing on
-    bool m_hip_error_checking;                //!< Set to true if GPU error checking is enabled
-
-    std::shared_ptr<MPIConfiguration> m_mpi_config; //!< The MPI object holding the MPI communicator
-=======
->>>>>>> d5d513db
     std::shared_ptr<Messenger> msg;          //!< Messenger for use in printing messages to the screen / log file
 
     //! Returns true if CUDA is enabled
@@ -206,20 +198,6 @@
     //! End a multi-GPU section
     void endMultiGPU() const;
 
-<<<<<<< HEAD
-    //! Get the name of the executing GPU (or the empty string)
-    std::string getGPUName(unsigned int idev=0) const;
-
-#if defined(ENABLE_HIP)
-    //! Get the device properties of a logical GPU
-    hipDeviceProp_t getDeviceProperties(unsigned int idev) const
-        {
-        return m_dev_prop[idev];
-        }
-#endif
-
-=======
->>>>>>> d5d513db
     bool allConcurrentManagedAccess() const
         {
         // return cached value
@@ -228,14 +206,6 @@
 
 #ifdef ENABLE_HIP
     hipDeviceProp_t dev_prop;              //!< Cached device properties of the first GPU
-<<<<<<< HEAD
-    std::vector<unsigned int> m_gpu_id;   //!< IDs of active GPUs
-    std::vector<hipDeviceProp_t> m_dev_prop; //!< Device configuration of active GPUs
-
-    //! Get the compute capability of the GPU that we are running on
-    std::string getComputeCapabilityAsString(unsigned int igpu = 0) const;
-=======
->>>>>>> d5d513db
 
     //! Get the compute capability of the GPU
     unsigned int getComputeCapability(unsigned int igpu = 0) const;
@@ -378,13 +348,8 @@
     int guessLocalRank(bool &found);
 
 #if defined(ENABLE_HIP)
-<<<<<<< HEAD
-    //! Initialize the GPU with the given id
-    void initializeGPU(int gpu_id, bool min_cpu);
-=======
     //! Initialize the GPU with the given id (where gpu_id is an index into s_capable_gpu_ids)
     void initializeGPU(int gpu_id);
->>>>>>> d5d513db
 
     /// Provide a string that describes a GPU device
     static std::string describeGPU(int id, hipDeviceProp_t prop);
@@ -400,18 +365,11 @@
 
     std::vector< hipEvent_t > m_events;      //!< A list of events to synchronize between GPUs
 
-<<<<<<< HEAD
-    std::vector< bool > m_gpu_available;    //!< true if the GPU is available for computation, false if it is not
-    bool m_system_compute_exclusive;        //!< true if every GPU in the system is marked compute-exclusive
-    std::vector< int > m_gpu_list;          //!< A list of capable GPUs listed in priority order
-    std::vector< hipEvent_t > m_events;      //!< A list of events to synchronize between GPUs
-=======
     /// IDs of active GPUs
     std::vector<unsigned int> m_gpu_id;
 
     /// Device configuration of active GPUs
     std::vector<hipDeviceProp_t> m_dev_prop;
->>>>>>> d5d513db
 #endif
 
     /// Execution mode
