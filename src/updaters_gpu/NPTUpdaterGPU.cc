/*
Highly Optimized Object-Oriented Molecular Dynamics (HOOMD) Open
Source Software License
Copyright (c) 2008 Ames Laboratory Iowa State University
All rights reserved.

Redistribution and use of HOOMD, in source and binary forms, with or
without modification, are permitted, provided that the following
conditions are met:

* Redistributions of source code must retain the above copyright notice,
this list of conditions and the following disclaimer.

* Redistributions in binary form must reproduce the above copyright
notice, this list of conditions and the following disclaimer in the
documentation and/or other materials provided with the distribution.

* Neither the name of the copyright holder nor the names HOOMD's
contributors may be used to endorse or promote products derived from this
software without specific prior written permission.

Disclaimer

THIS SOFTWARE IS PROVIDED BY THE COPYRIGHT HOLDER AND
CONTRIBUTORS ``AS IS''  AND ANY EXPRESS OR IMPLIED WARRANTIES,
INCLUDING, BUT NOT LIMITED TO, THE IMPLIED WARRANTIES OF MERCHANTABILITY
AND FITNESS FOR A PARTICULAR PURPOSE ARE DISCLAIMED. 

IN NO EVENT SHALL THE COPYRIGHT HOLDER OR CONTRIBUTORS  BE LIABLE
FOR ANY DIRECT, INDIRECT, INCIDENTAL, SPECIAL, EXEMPLARY, OR
CONSEQUENTIAL DAMAGES (INCLUDING, BUT NOT LIMITED TO, PROCUREMENT OF
SUBSTITUTE GOODS OR SERVICES; LOSS OF USE, DATA, OR PROFITS; OR BUSINESS
INTERRUPTION) HOWEVER CAUSED AND ON ANY THEORY OF LIABILITY, WHETHER IN
CONTRACT, STRICT LIABILITY, OR TORT (INCLUDING NEGLIGENCE OR OTHERWISE)
ARISING IN ANY WAY OUT OF THE USE OF THIS SOFTWARE, EVEN IF ADVISED OF
THE POSSIBILITY OF SUCH DAMAGE.
*/

/*! \file NPTUpdaterGPU.cc
	\brief Defines the NPTUpdaterGPU class
*/

#ifdef WIN32
#pragma warning( push )
#pragma warning( disable : 4103 4244 )
#endif

#include "NPTUpdaterGPU.h"

#include <boost/python.hpp>
using namespace boost::python;

#include <boost/bind.hpp>
using namespace boost;

using namespace std;

/*! \param sysdef System to update
	\param deltaT Time step to use
	\param tau Nose-Hoover period
	\param tauP barostat period
	\param T Temperature set point
	\param P Pressure set point
*/
<<<<<<< HEAD
NPTUpdaterGPU::NPTUpdaterGPU(boost::shared_ptr<SystemDefinition> sysdef, Scalar deltaT, Scalar tau, Scalar tauP, Scalar T, Scalar P) : NPTUpdater(sysdef, deltaT, tau, tauP, T, P)
=======
NPTUpdaterGPU::NPTUpdaterGPU(boost::shared_ptr<ParticleData> pdata, Scalar deltaT, Scalar tau, Scalar tauP, boost::shared_ptr<Variant> T, boost::shared_ptr<Variant> P) : NPTUpdater(pdata, deltaT, tau, tauP, T, P)
>>>>>>> b30c02d3
	{
	const ExecutionConfiguration& exec_conf = m_pdata->getExecConf();

	m_d_virial_data_ptrs.resize(exec_conf.gpu.size());
	// allocate and initialize force data pointers (if running on a GPU)
	if (!exec_conf.gpu.empty())
		{
		for (unsigned int cur_gpu = 0; cur_gpu < exec_conf.gpu.size(); cur_gpu++)
			{
			exec_conf.gpu[cur_gpu]->setTag(__FILE__, __LINE__);
			exec_conf.gpu[cur_gpu]->call(bind(cudaMalloc, (void **)((void *)&m_d_virial_data_ptrs[cur_gpu]), sizeof(float*)*32));
			exec_conf.gpu[cur_gpu]->call(bind(cudaMemset, (void*)m_d_virial_data_ptrs[cur_gpu], 0, sizeof(float*)*32));
			}
		}

	// at least one GPU is needed
	if (exec_conf.gpu.size() == 0)
		{
		cerr << endl << "***Error! Creating a NPTUpdaterGPU with no GPU in the execution configuration." << endl << endl;
		throw std::runtime_error("Error initializing NPTUpdaterGPU.");
		}
	
	d_npt_data.resize(exec_conf.gpu.size());
	allocateNPTData(128);
	}

NPTUpdaterGPU::~NPTUpdaterGPU()	
	{
	freeNPTData();
	}

/*! \param block_size block size to allocate data for
*/
void NPTUpdaterGPU::allocateNPTData(int block_size)
	{
	const ExecutionConfiguration& exec_conf = m_pdata->getExecConf();
	vector<gpu_pdata_arrays>& d_pdata = m_pdata->acquireReadWriteGPU();
	int local_num;

	for (unsigned int cur_gpu = 0; cur_gpu < exec_conf.gpu.size(); cur_gpu++)
		{
		d_npt_data[cur_gpu].block_size = block_size;
		d_npt_data[cur_gpu].NBlocks = m_pdata->getLocalNum(cur_gpu) / block_size + 1;
		
		exec_conf.gpu[cur_gpu]->setTag(__FILE__, __LINE__);
		exec_conf.gpu[cur_gpu]->call(bind(cudaMalloc, (void**)((void*)&d_npt_data[cur_gpu].partial_Ksum), d_npt_data[cur_gpu].NBlocks * sizeof(float)));
		exec_conf.gpu[cur_gpu]->call(bind(cudaMalloc, (void**)((void*)&d_npt_data[cur_gpu].Ksum), sizeof(float)));
		exec_conf.gpu[cur_gpu]->call(bind(cudaMalloc, (void**)((void*)&d_npt_data[cur_gpu].partial_Wsum), d_npt_data[cur_gpu].NBlocks * sizeof(float)));
		exec_conf.gpu[cur_gpu]->call(bind(cudaMalloc, (void**)((void*)&d_npt_data[cur_gpu].Wsum), sizeof(float)));
		local_num = d_pdata[cur_gpu].local_num;
		exec_conf.gpu[cur_gpu]->call(bind(cudaMalloc, (void**)((void*)&d_npt_data[cur_gpu].virial), local_num * sizeof(float)));

		}
	m_pdata->release();

	}

// frees memory

void NPTUpdaterGPU::freeNPTData()
	{
	const ExecutionConfiguration& exec_conf = m_pdata->getExecConf();

	for (unsigned int cur_gpu = 0; cur_gpu < exec_conf.gpu.size(); cur_gpu++)
		{
		exec_conf.gpu[cur_gpu]->setTag(__FILE__, __LINE__);
		exec_conf.gpu[cur_gpu]->call(bind(cudaFree, d_npt_data[cur_gpu].partial_Ksum));
		d_npt_data[cur_gpu].partial_Ksum = NULL;
		exec_conf.gpu[cur_gpu]->call(bind(cudaFree, d_npt_data[cur_gpu].Ksum));
		d_npt_data[cur_gpu].Ksum = NULL;
		exec_conf.gpu[cur_gpu]->call(bind(cudaFree, d_npt_data[cur_gpu].partial_Wsum));
		d_npt_data[cur_gpu].partial_Wsum = NULL;
		exec_conf.gpu[cur_gpu]->call(bind(cudaFree, d_npt_data[cur_gpu].Wsum));
		d_npt_data[cur_gpu].Wsum = NULL;
		exec_conf.gpu[cur_gpu]->call(bind(cudaFree, d_npt_data[cur_gpu].virial));
		d_npt_data[cur_gpu].virial = NULL;
		exec_conf.gpu[cur_gpu]->call(bind(cudaFree, (void *)m_d_virial_data_ptrs[cur_gpu]));
		}
	}

/*! Calls parent Integrator::addForceCompute before setting up virial compute

    \param fc ForceCompute to add	

*/
void NPTUpdaterGPU::addForceCompute(boost::shared_ptr<ForceCompute> fc)
       {
	 Integrator::addForceCompute(fc);
	 // add stuff for virials
	#ifdef ENABLE_CUDA
	const ExecutionConfiguration& exec_conf = m_pdata->getExecConf();
	if (!exec_conf.gpu.empty())
		{
		for (unsigned int cur_gpu = 0; cur_gpu < exec_conf.gpu.size(); cur_gpu++)
			{
			exec_conf.gpu[cur_gpu]->setTag(__FILE__, __LINE__);
			// reinitialize the memory on the device
		
			// fill out the memory on the host
			// this only needs to be done once since the output of acquireGPU is
			// guaranteed not to change later
			float *h_virial_data_ptrs[32];
			for (int i = 0; i < 32; i++)
				h_virial_data_ptrs[i] = NULL;
			
			for (unsigned int i = 0; i < m_forces.size(); i++)
				h_virial_data_ptrs[i] = m_forces[i]->acquireGPU()[cur_gpu].d_data.virial;
			
			exec_conf.gpu[cur_gpu]->call(bind(cudaMemcpy, (void*)m_d_virial_data_ptrs[cur_gpu], (void*)h_virial_data_ptrs, sizeof(float*)*32, cudaMemcpyHostToDevice));
			}
		}
	#endif
	}

/*! Call removeForceComputes() to completely wipe out the list of force computes
	that the integrator uses to sum forces.
	Removes virial compute.
*/
void NPTUpdaterGPU::removeForceComputes()
	{
	#ifdef ENABLE_CUDA
	 
	const ExecutionConfiguration& exec_conf = m_pdata->getExecConf();
	if (!exec_conf.gpu.empty())
		{
		for (unsigned int cur_gpu = 0; cur_gpu < exec_conf.gpu.size(); cur_gpu++)
			{
			exec_conf.gpu[cur_gpu]->setTag(__FILE__, __LINE__);
		 
			// reinitialize the memory on the device
			float *h_virial_data_ptrs[32];
			for (int i = 0; i < 32; i++)
				h_virial_data_ptrs[i] = NULL;
			
			exec_conf.gpu[cur_gpu]->call(bind(cudaMemcpy, (void*)m_d_virial_data_ptrs[cur_gpu], (void*)h_virial_data_ptrs, sizeof(float*)*32, cudaMemcpyHostToDevice));
			}
		}
	
	#endif
	Integrator::removeForceComputes();
	}


/*! \param timestep Current time step of the simulation
*/
void NPTUpdaterGPU::update(unsigned int timestep)
	{
	assert(m_pdata);
	int N = m_pdata->getN();
		
	// if we haven't been called before, then the accelerations
	// have not been set and we need to calculate them
	if (!m_accel_set)
		{
		m_accel_set = true;
		// use the option of computeAccelerationsGPU to populate pdata.accel so the first step is
		// is calculated correctly
		computeAccelerationsGPU(timestep, "NPT", true);
		
		m_curr_T = computeTemperature(timestep);  // Compute temperature for the first time step
		m_curr_P = computePressure(timestep);     // Compute pressure for the first time step
		}

	if (m_prof) m_prof->push(exec_conf, "NPT");
		
	// access the particle data arrays
	vector<gpu_pdata_arrays>& d_pdata = m_pdata->acquireReadWriteGPU();
	gpu_boxsize box = m_pdata->getBoxGPU();

	if (m_prof) m_prof->push(exec_conf, "Half-step 1");
		
	// advance thermostat (m_Xi) half a time step
	m_Xi += (1.0f/2.0f)/(m_tau*m_tau)*(m_curr_T/m_T->getValue(timestep) - 1.0f)*m_deltaT;

	// advance barostat (m_Eta) half time step
	m_Eta += (1.0f/2.0f)/(m_tauP*m_tauP)*m_V/(N*m_T->getValue(timestep))*(m_curr_P - m_P->getValue(timestep))*m_deltaT;

	
	// perform first half of the time step; propagate velocities for 1/2*deltaT and
        // positions for full deltaT
	
	exec_conf.tagAll(__FILE__, __LINE__);
	for (unsigned int cur_gpu = 0; cur_gpu < exec_conf.gpu.size(); cur_gpu++)
		{
		exec_conf.gpu[cur_gpu]->callAsync(bind(gpu_npt_pre_step, d_pdata[cur_gpu], box, d_npt_data[cur_gpu], m_Xi, m_Eta, m_deltaT));
		}
	exec_conf.syncAll();
	
	if (m_prof) m_prof->pop(exec_conf, 36*m_pdata->getN(), 80 * m_pdata->getN());

	// advance volume 

	m_V *= exp(3.0f*m_Eta*m_deltaT);

	// rescale box length
	float box_len_scale = exp(m_Eta*m_deltaT);
	m_Lx *= box_len_scale;
	m_Ly *= box_len_scale;
	m_Lz *= box_len_scale;

	// release the particle data arrays so that they can be accessed to add up the accelerations
	m_pdata->release();

	// rescale simulation box
	m_pdata->setBox(BoxDim(m_Lx, m_Ly, m_Lz));
	
	// communicate the updated positions among the GPUs
	m_pdata->communicatePosition();
	
	// functions that computeAccelerations calls profile themselves, so suspend
	// the profiling for now
	if (m_prof) m_prof->pop(exec_conf);
	
	// for the next half of the step, we need the accelerations at t+deltaT
	computeAccelerationsGPU(timestep+1, "NPT", false);
	
	if (m_prof) m_prof->push(exec_conf, "NPT");

	// compute temperature for the next half time step
	m_curr_T = computeTemperature(timestep+1);
	// compute pressure for the next half time step
	m_curr_P = computePressure(timestep+1);
	
	if (m_prof) m_prof->push(exec_conf, "Half-step 2");
	
	// get the particle data arrays again so we can update the 2nd half of the step
	d_pdata = m_pdata->acquireReadWriteGPU();
	
	// 2nd half time step; propagate velocities from t+1/2*deltaT to t+deltaT
	exec_conf.tagAll(__FILE__, __LINE__);
	for (unsigned int cur_gpu = 0; cur_gpu < exec_conf.gpu.size(); cur_gpu++)
		exec_conf.gpu[cur_gpu]->callAsync(bind(gpu_npt_step, d_pdata[cur_gpu], d_npt_data[cur_gpu], m_d_force_data_ptrs[cur_gpu], (int)m_forces.size(), m_Xi, m_Eta, m_deltaT));
	exec_conf.syncAll();
		
	m_pdata->release();
	
	// and now the acceleration at timestep+1 is precalculated for the first half of the next step
	if (m_prof)
		{
		m_prof->pop(exec_conf, 15 * m_pdata->getN(), m_pdata->getN() * 16 * (3 + m_forces.size()));
		m_prof->pop();
		}
	
	// Update barostat variable m_Eta to t+deltaT
	m_Eta += (1.0f/2.0f)/(m_tauP*m_tauP)*m_V/(N*m_T->getValue(timestep))*(m_curr_P - m_P->getValue(timestep))*m_deltaT;

	// Update thermostat variable m_Xi to t+deltaT
	m_Xi += (1.0f/2.0f)/(m_tau*m_tau)*(m_curr_T/m_T->getValue(timestep) - 1.0f)*m_deltaT;
	}

/*! \param timestep Current time step of the simulation
	Calculates current temperature of the system
    \returns current temperature of the system
 */
Scalar NPTUpdaterGPU::computeTemperature(unsigned int timestep)
	{
        // acquire the particle data on the GPU
	vector<gpu_pdata_arrays>& d_pdata = m_pdata->acquireReadWriteGPU();
	float g = 3.0f*m_pdata->getN(); // Number of degrees of freedom g = 3*N
	
	if (m_prof) m_prof->push(exec_conf, "Compute Temp");
		
	// compute the Ksum values on each GPU in parallel
	for (unsigned int cur_gpu = 0; cur_gpu < exec_conf.gpu.size(); cur_gpu++)
		{
		exec_conf.gpu[cur_gpu]->setTag(__FILE__, __LINE__);
		exec_conf.gpu[cur_gpu]->callAsync(bind(gpu_npt_temperature, d_npt_data[cur_gpu], d_pdata[cur_gpu]));
		exec_conf.gpu[cur_gpu]->callAsync(bind(gpu_npt_reduce_ksum, d_npt_data[cur_gpu]));
		}
	exec_conf.syncAll();
	
	// copy the values from the GPU to the CPU and complete the sum
	float Ksum_total = 0.0f;
	for (unsigned int cur_gpu = 0; cur_gpu < exec_conf.gpu.size(); cur_gpu++)
	    {
		float Ksum_tmp;
		exec_conf.gpu[cur_gpu]->call(bind(cudaMemcpy, &Ksum_tmp, d_npt_data[cur_gpu].Ksum, sizeof(float), cudaMemcpyDeviceToHost));
		Ksum_total += Ksum_tmp;
		}

	m_pdata->release();
		
	if (m_prof) m_prof->pop(exec_conf);
	
	return Ksum_total / g;
	}

/*! \param timestep Current time step of the simulation
	Calculates current pressure of the system
    \returns current pressure of the system
 */
Scalar NPTUpdaterGPU::computePressure(unsigned int timestep)
	{
	if (m_prof) m_prof->push("Compute Press");
	
	// Number of particles
	unsigned int N = m_pdata->getN();
	
	// acquire the particle data on the GPU 
	vector<gpu_pdata_arrays>& d_pdata = m_pdata->acquireReadWriteGPU();
	
	exec_conf.tagAll(__FILE__, __LINE__);
	
	// sum up virials and then total the Wsum on each GPU in parallel
	for (unsigned int cur_gpu = 0; cur_gpu < exec_conf.gpu.size(); cur_gpu++)
		{
		exec_conf.gpu[cur_gpu]->callAsync(bind(gpu_integrator_sum_virials, d_npt_data[cur_gpu], d_pdata[cur_gpu], m_d_virial_data_ptrs[cur_gpu], (int)m_forces.size()));
		
		exec_conf.gpu[cur_gpu]->callAsync(bind(gpu_npt_pressure, d_npt_data[cur_gpu], d_pdata[cur_gpu]));
		
		exec_conf.gpu[cur_gpu]->callAsync(bind(gpu_npt_reduce_wsum, d_npt_data[cur_gpu]));
		}
	exec_conf.syncAll();
	
	// done with the particle data
	m_pdata->release();
	
	// copy the values from the GPU to the CPU and complete the sum
	float Wsum_total = 0.0f;
	for (unsigned int cur_gpu = 0; cur_gpu < exec_conf.gpu.size(); cur_gpu++)
		{
		float Wsum_tmp;
		exec_conf.gpu[cur_gpu]->call(bind(cudaMemcpy, &Wsum_tmp, d_npt_data[cur_gpu].Wsum, sizeof(float), cudaMemcpyDeviceToHost));
		
		Wsum_total += Wsum_tmp;
		}
		
	if (m_prof) m_prof->pop();

	return (N * m_curr_T + Wsum_total)/m_V; // return presssure PV = N*T + W
	}
	
void export_NPTUpdaterGPU()
	{
	class_<NPTUpdaterGPU, boost::shared_ptr<NPTUpdaterGPU>, bases<NPTUpdater>, boost::noncopyable>
<<<<<<< HEAD
	  ("NPTUpdaterGPU", init< boost::shared_ptr<SystemDefinition>, Scalar, Scalar, Scalar, Scalar, Scalar >())
=======
	  ("NPTUpdaterGPU", init< boost::shared_ptr<ParticleData>, Scalar, Scalar, Scalar, boost::shared_ptr<Variant>, boost::shared_ptr<Variant> >())
>>>>>>> b30c02d3
		;
	}

#ifdef WIN32
#pragma warning( pop )
#endif
<|MERGE_RESOLUTION|>--- conflicted
+++ resolved
@@ -62,11 +62,7 @@
 	\param T Temperature set point
 	\param P Pressure set point
 */
-<<<<<<< HEAD
-NPTUpdaterGPU::NPTUpdaterGPU(boost::shared_ptr<SystemDefinition> sysdef, Scalar deltaT, Scalar tau, Scalar tauP, Scalar T, Scalar P) : NPTUpdater(sysdef, deltaT, tau, tauP, T, P)
-=======
-NPTUpdaterGPU::NPTUpdaterGPU(boost::shared_ptr<ParticleData> pdata, Scalar deltaT, Scalar tau, Scalar tauP, boost::shared_ptr<Variant> T, boost::shared_ptr<Variant> P) : NPTUpdater(pdata, deltaT, tau, tauP, T, P)
->>>>>>> b30c02d3
+NPTUpdaterGPU::NPTUpdaterGPU(boost::shared_ptr<SystemDefinition> sysdef, Scalar deltaT, Scalar tau, Scalar tauP, boost::shared_ptr<Variant> T, boost::shared_ptr<Variant> P) : NPTUpdater(sysdef, deltaT, tau, tauP, T, P)
 	{
 	const ExecutionConfiguration& exec_conf = m_pdata->getExecConf();
 
@@ -402,11 +398,7 @@
 void export_NPTUpdaterGPU()
 	{
 	class_<NPTUpdaterGPU, boost::shared_ptr<NPTUpdaterGPU>, bases<NPTUpdater>, boost::noncopyable>
-<<<<<<< HEAD
-	  ("NPTUpdaterGPU", init< boost::shared_ptr<SystemDefinition>, Scalar, Scalar, Scalar, Scalar, Scalar >())
-=======
-	  ("NPTUpdaterGPU", init< boost::shared_ptr<ParticleData>, Scalar, Scalar, Scalar, boost::shared_ptr<Variant>, boost::shared_ptr<Variant> >())
->>>>>>> b30c02d3
+	  ("NPTUpdaterGPU", init< boost::shared_ptr<SystemDefinition>, Scalar, Scalar, Scalar, boost::shared_ptr<Variant>, boost::shared_ptr<Variant> >())
 		;
 	}
 
