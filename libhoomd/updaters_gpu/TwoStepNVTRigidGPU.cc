/*
Highly Optimized Object-oriented Many-particle Dynamics -- Blue Edition
(HOOMD-blue) Open Source Software License Copyright 2008-2011 Ames Laboratory
Iowa State University and The Regents of the University of Michigan All rights
reserved.

HOOMD-blue may contain modifications ("Contributions") provided, and to which
copyright is held, by various Contributors who have granted The Regents of the
University of Michigan the right to modify and/or distribute such Contributions.

You may redistribute, use, and create derivate works of HOOMD-blue, in source
and binary forms, provided you abide by the following conditions:

* Redistributions of source code must retain the above copyright notice, this
list of conditions, and the following disclaimer both in the code and
prominently in any materials provided with the distribution.

* Redistributions in binary form must reproduce the above copyright notice, this
list of conditions, and the following disclaimer in the documentation and/or
other materials provided with the distribution.

* All publications and presentations based on HOOMD-blue, including any reports
or published results obtained, in whole or in part, with HOOMD-blue, will
acknowledge its use according to the terms posted at the time of submission on:
http://codeblue.umich.edu/hoomd-blue/citations.html

* Any electronic documents citing HOOMD-Blue will link to the HOOMD-Blue website:
http://codeblue.umich.edu/hoomd-blue/

* Apart from the above required attributions, neither the name of the copyright
holder nor the names of HOOMD-blue's contributors may be used to endorse or
promote products derived from this software without specific prior written
permission.

Disclaimer

THIS SOFTWARE IS PROVIDED BY THE COPYRIGHT HOLDER AND CONTRIBUTORS ``AS IS'' AND
ANY EXPRESS OR IMPLIED WARRANTIES, INCLUDING, BUT NOT LIMITED TO, THE IMPLIED
WARRANTIES OF MERCHANTABILITY, FITNESS FOR A PARTICULAR PURPOSE, AND/OR ANY
WARRANTIES THAT THIS SOFTWARE IS FREE OF INFRINGEMENT ARE DISCLAIMED.

IN NO EVENT SHALL THE COPYRIGHT HOLDER OR CONTRIBUTORS BE LIABLE FOR ANY DIRECT,
INDIRECT, INCIDENTAL, SPECIAL, EXEMPLARY, OR CONSEQUENTIAL DAMAGES (INCLUDING,
BUT NOT LIMITED TO, PROCUREMENT OF SUBSTITUTE GOODS OR SERVICES; LOSS OF USE,
DATA, OR PROFITS; OR BUSINESS INTERRUPTION) HOWEVER CAUSED AND ON ANY THEORY OF
LIABILITY, WHETHER IN CONTRACT, STRICT LIABILITY, OR TORT (INCLUDING NEGLIGENCE
OR OTHERWISE) ARISING IN ANY WAY OUT OF THE USE OF THIS SOFTWARE, EVEN IF
ADVISED OF THE POSSIBILITY OF SUCH DAMAGE.
*/

// Maintainer: ndtrung

#ifdef WIN32
#pragma warning( push )
#pragma warning( disable : 4244 )
#endif

#include <boost/python.hpp>
using namespace boost::python;
#include <boost/bind.hpp>
using namespace boost;

#include "TwoStepNVTRigidGPU.h"
#include "TwoStepNVTRigidGPU.cuh"

/*! \file TwoStepNVTRigidGPU.cc
    \brief Contains code for the TwoStepNVTRigidGPU class
*/

/*! \param sysdef SystemDefinition this method will act on. Must not be NULL.
    \param group The group of particles this integration method is to work on
    \param thermo compute for thermodynamic quantities
    \param T Controlled temperature
    \param tau Time constant
    \param skip_restart Skip initialization of the restart information
*/
TwoStepNVTRigidGPU::TwoStepNVTRigidGPU(boost::shared_ptr<SystemDefinition> sysdef,
                             boost::shared_ptr<ParticleGroup> group,
                             boost::shared_ptr<ComputeThermo> thermo,  
                             boost::shared_ptr<Variant> T,
                             Scalar tau,
                             bool skip_restart)
    : TwoStepNVTRigid(sysdef, group, thermo, T, tau, skip_restart)
    {
    // only one GPU is supported
    if (!exec_conf->isCUDAEnabled())
        {
        m_exec_conf->msg->error() << "Creating a TwoStepNVTRigidGPU with no GPUs in the execution configuration" << endl;
        throw std::runtime_error("Error initializing TwoStepNVTRigidGPU");
        }
    }

/*! \param timestep Current time step
    \post Particle positions are moved forward to timestep+1 and velocities to timestep+1/2 per the velocity verlet
          method.
*/
void TwoStepNVTRigidGPU::integrateStepOne(unsigned int timestep)
    {
    if (m_first_step)
        {
        setup();
        
        // sanity check
        if (m_n_bodies <= 0)
            return;
<<<<<<< HEAD
        
=======

>>>>>>> a1f65a15
        GPUArray<Scalar> partial_Ksum_t(m_n_bodies, m_pdata->getExecConf());
        m_partial_Ksum_t.swap(partial_Ksum_t);
        
        GPUArray<Scalar> partial_Ksum_r(m_n_bodies, m_pdata->getExecConf());
        m_partial_Ksum_r.swap(partial_Ksum_r);
        
        GPUArray<Scalar> Ksum_t(1, m_pdata->getExecConf());
        m_Ksum_t.swap(Ksum_t);
        
        GPUArray<Scalar> Ksum_r(1, m_pdata->getExecConf());
        m_Ksum_r.swap(Ksum_r);

        m_first_step = false;
        }
        
    // sanity check
    if (m_n_bodies <= 0)
        return;
    
    // profile this step
    if (m_prof)
        m_prof->push(exec_conf, "NVT rigid step 1");
    
    // access all the needed data
    BoxDim box = m_pdata->getBox();
    const GPUArray<Scalar4>& net_force = m_pdata->getNetForce();
    ArrayHandle<Scalar4> d_net_force(net_force, access_location::device, access_mode::read);
    ArrayHandle<unsigned int> d_index_array(m_group->getIndexArray(), access_location::device, access_mode::read);
    ArrayHandle<unsigned int> d_body_index_array(m_body_group->getIndexArray(), access_location::device, access_mode::read);
    unsigned int group_size = m_group->getIndexArray().getNumElements();
    
    // get the rigid data from SystemDefinition
    boost::shared_ptr<RigidData> rigid_data = m_sysdef->getRigidData();

    ArrayHandle<Scalar> body_mass_handle(rigid_data->getBodyMass(), access_location::device, access_mode::read);
    ArrayHandle<Scalar4> moment_inertia_handle(rigid_data->getMomentInertia(), access_location::device, access_mode::read);
    ArrayHandle<Scalar4> com_handle(rigid_data->getCOM(), access_location::device, access_mode::readwrite);
    ArrayHandle<Scalar4> vel_handle(rigid_data->getVel(), access_location::device, access_mode::readwrite);
    ArrayHandle<Scalar4> angvel_handle(rigid_data->getAngVel(), access_location::device, access_mode::readwrite);
    ArrayHandle<Scalar4> angmom_handle(rigid_data->getAngMom(), access_location::device, access_mode::readwrite);
    ArrayHandle<Scalar4> orientation_handle(rigid_data->getOrientation(), access_location::device, access_mode::readwrite);
    ArrayHandle<int3> body_image_handle(rigid_data->getBodyImage(), access_location::device, access_mode::readwrite);
    ArrayHandle<Scalar4> particle_pos_handle(rigid_data->getParticlePos(), access_location::device, access_mode::read);
    ArrayHandle<unsigned int> particle_indices_handle(rigid_data->getParticleIndices(), access_location::device, access_mode::read);
    ArrayHandle<Scalar4> force_handle(rigid_data->getForce(), access_location::device, access_mode::read);
    ArrayHandle<Scalar4> torque_handle(rigid_data->getTorque(), access_location::device, access_mode::read);
    ArrayHandle<Scalar4> conjqm_handle(rigid_data->getConjqm(), access_location::device, access_mode::readwrite);
    ArrayHandle<Scalar4> particle_oldpos_handle(rigid_data->getParticleOldPos(), access_location::device, access_mode::readwrite);
    ArrayHandle<Scalar4> particle_oldvel_handle(rigid_data->getParticleOldVel(), access_location::device, access_mode::readwrite);
    
    ArrayHandle<unsigned int> d_particle_offset(rigid_data->getParticleOffset(), access_location::device, access_mode::read);
    ArrayHandle<Scalar4> d_particle_orientation(rigid_data->getParticleOrientation(), access_location::device, access_mode::read);

    gpu_rigid_data_arrays d_rdata;
    d_rdata.n_bodies = rigid_data->getNumBodies();
    d_rdata.n_group_bodies = m_n_bodies;
    d_rdata.nmax = rigid_data->getNmax();
    d_rdata.local_beg = 0;
    d_rdata.local_num = m_n_bodies;
    
    d_rdata.body_indices = d_body_index_array.data;
    d_rdata.body_mass = body_mass_handle.data;
    d_rdata.moment_inertia = moment_inertia_handle.data;
    d_rdata.com = com_handle.data;
    d_rdata.vel = vel_handle.data;
    d_rdata.angvel = angvel_handle.data;
    d_rdata.angmom = angmom_handle.data;
    d_rdata.orientation = orientation_handle.data;
    d_rdata.body_image = body_image_handle.data;
    d_rdata.particle_pos = particle_pos_handle.data;
    d_rdata.particle_indices = particle_indices_handle.data;
    d_rdata.force = force_handle.data;
    d_rdata.torque = torque_handle.data;
    d_rdata.conjqm = conjqm_handle.data;
    d_rdata.particle_oldpos = particle_oldpos_handle.data;
    d_rdata.particle_oldvel = particle_oldvel_handle.data;
    d_rdata.particle_offset = d_particle_offset.data;
    d_rdata.particle_orientation = d_particle_orientation.data;

    ArrayHandle<Scalar> eta_dot_t_handle(eta_dot_t, access_location::host, access_mode::read);
    ArrayHandle<Scalar> eta_dot_r_handle(eta_dot_r, access_location::host, access_mode::read);
    ArrayHandle<Scalar> partial_Ksum_t_handle(m_partial_Ksum_t, access_location::device, access_mode::readwrite);
    ArrayHandle<Scalar> partial_Ksum_r_handle(m_partial_Ksum_r, access_location::device, access_mode::readwrite);
    
    gpu_nvt_rigid_data d_nvt_rdata;
    d_nvt_rdata.n_bodies = m_n_bodies;
    d_nvt_rdata.eta_dot_t0 = eta_dot_t_handle.data[0];
    d_nvt_rdata.eta_dot_r0 = eta_dot_r_handle.data[0];
    d_nvt_rdata.partial_Ksum_t = partial_Ksum_t_handle.data;
    d_nvt_rdata.partial_Ksum_r = partial_Ksum_r_handle.data;

    // perform the update on the GPU
    gpu_nvt_rigid_step_one(d_rdata,
                           d_index_array.data,
                           group_size,
                           d_net_force.data,
                           box,
                           d_nvt_rdata,
                           m_deltaT);

    if (exec_conf->isCUDAErrorCheckingEnabled())
        CHECK_CUDA_ERROR();
    
    // done profiling
    if (m_prof)
        m_prof->pop(exec_conf);
    }
        
/*! \param timestep Current time step
    \post particle velocities are moved forward to timestep+1 on the GPU
*/
void TwoStepNVTRigidGPU::integrateStepTwo(unsigned int timestep)
    {
    // sanity check
    if (m_n_bodies <= 0)
        return;

    // phase 1, reduce to find the final Ksum_t and Ksum_r
    {
    if (m_prof)
        m_prof->push(exec_conf, "NVT reducing");
    
    ArrayHandle<Scalar> partial_Ksum_t_handle(m_partial_Ksum_t, access_location::device, access_mode::read);
    ArrayHandle<Scalar> partial_Ksum_r_handle(m_partial_Ksum_r, access_location::device, access_mode::read);
    ArrayHandle<Scalar> Ksum_t_handle(m_Ksum_t, access_location::device, access_mode::readwrite);
    ArrayHandle<Scalar> Ksum_r_handle(m_Ksum_r, access_location::device, access_mode::readwrite);

    gpu_nvt_rigid_data d_nvt_rdata;
    d_nvt_rdata.n_bodies = m_n_bodies; 
    d_nvt_rdata.partial_Ksum_t = partial_Ksum_t_handle.data;
    d_nvt_rdata.partial_Ksum_r = partial_Ksum_r_handle.data;
    d_nvt_rdata.Ksum_t = Ksum_t_handle.data;
    d_nvt_rdata.Ksum_r = Ksum_r_handle.data;

    gpu_nvt_rigid_reduce_ksum(d_nvt_rdata);
    if (exec_conf->isCUDAErrorCheckingEnabled())
        CHECK_CUDA_ERROR();
    
    if (m_prof)
        m_prof->pop(exec_conf);
    }

    // phase 1.5, move the thermostat variables forward
    {
    ArrayHandle<Scalar> Ksum_t_handle(m_Ksum_t, access_location::host, access_mode::read);
    ArrayHandle<Scalar> Ksum_r_handle(m_Ksum_r, access_location::host, access_mode::read);
        
    Scalar Ksum_t = Ksum_t_handle.data[0];
    Scalar Ksum_r = Ksum_r_handle.data[0];
    update_nhcp(Ksum_t, Ksum_r, timestep);
    }

    // profile this step
    if (m_prof)
        m_prof->push(exec_conf, "NVT rigid step 2");
    
    BoxDim box = m_pdata->getBox();
    const GPUArray<Scalar4>& net_force = m_pdata->getNetForce();
    const GPUArray<Scalar>& net_virial = m_pdata->getNetVirial();
    const GPUArray< Scalar4 >& net_torque = m_pdata->getNetTorqueArray();
    ArrayHandle<Scalar4> d_net_force(net_force, access_location::device, access_mode::read);
    ArrayHandle<Scalar> d_net_virial(net_virial, access_location::device, access_mode::readwrite);
    ArrayHandle<Scalar4> d_net_torque(net_torque, access_location::device, access_mode::read);
    ArrayHandle<unsigned int> d_index_array(m_group->getIndexArray(), access_location::device, access_mode::read);
    ArrayHandle<unsigned int> d_body_index_array(m_body_group->getIndexArray(), access_location::device, access_mode::read);
    unsigned int group_size = m_group->getIndexArray().getNumElements();
    
    // get the rigid data from SystemDefinition
    boost::shared_ptr<RigidData> rigid_data = m_sysdef->getRigidData();

    ArrayHandle<Scalar> body_mass_handle(rigid_data->getBodyMass(), access_location::device, access_mode::read);
    ArrayHandle<Scalar4> moment_inertia_handle(rigid_data->getMomentInertia(), access_location::device, access_mode::read);
    ArrayHandle<Scalar4> com_handle(rigid_data->getCOM(), access_location::device, access_mode::read);
    ArrayHandle<Scalar4> vel_handle(rigid_data->getVel(), access_location::device, access_mode::readwrite);
    ArrayHandle<Scalar4> angvel_handle(rigid_data->getAngVel(), access_location::device, access_mode::readwrite);
    ArrayHandle<Scalar4> angmom_handle(rigid_data->getAngMom(), access_location::device, access_mode::readwrite);
    ArrayHandle<Scalar4> orientation_handle(rigid_data->getOrientation(), access_location::device, access_mode::read);
    ArrayHandle<Scalar4> particle_pos_handle(rigid_data->getParticlePos(), access_location::device, access_mode::read);
    ArrayHandle<unsigned int> particle_indices_handle(rigid_data->getParticleIndices(), access_location::device, access_mode::read);
    ArrayHandle<Scalar4> force_handle(rigid_data->getForce(), access_location::device, access_mode::readwrite);
    ArrayHandle<Scalar4> torque_handle(rigid_data->getTorque(), access_location::device, access_mode::readwrite);
    ArrayHandle<Scalar4> conjqm_handle(rigid_data->getConjqm(), access_location::device, access_mode::readwrite);
    ArrayHandle<Scalar4> particle_oldpos_handle(rigid_data->getParticleOldPos(), access_location::device, access_mode::read);
    ArrayHandle<Scalar4> particle_oldvel_handle(rigid_data->getParticleOldVel(), access_location::device, access_mode::readwrite);
    
    ArrayHandle<unsigned int> d_particle_offset(rigid_data->getParticleOffset(), access_location::device, access_mode::read);
    ArrayHandle<Scalar4> d_particle_orientation(rigid_data->getParticleOrientation(), access_location::device, access_mode::read);

    gpu_rigid_data_arrays d_rdata;
    d_rdata.n_bodies = rigid_data->getNumBodies();
    d_rdata.n_group_bodies = m_n_bodies;
    d_rdata.nmax = rigid_data->getNmax();
    d_rdata.local_beg = 0;
    d_rdata.local_num = m_n_bodies;
    
    d_rdata.body_indices = d_body_index_array.data;
    d_rdata.body_mass = body_mass_handle.data;
    d_rdata.moment_inertia = moment_inertia_handle.data;
    d_rdata.com = com_handle.data;
    d_rdata.vel = vel_handle.data;
    d_rdata.angvel = angvel_handle.data;
    d_rdata.angmom = angmom_handle.data;
    d_rdata.orientation = orientation_handle.data;
    d_rdata.particle_pos = particle_pos_handle.data;
    d_rdata.particle_indices = particle_indices_handle.data;
    d_rdata.force = force_handle.data;
    d_rdata.torque = torque_handle.data;
    d_rdata.conjqm = conjqm_handle.data;
    d_rdata.particle_oldpos = particle_oldpos_handle.data;
    d_rdata.particle_oldvel = particle_oldvel_handle.data;
    d_rdata.particle_offset = d_particle_offset.data;
    d_rdata.particle_orientation = d_particle_orientation.data;

    ArrayHandle<Scalar> eta_dot_t_handle(eta_dot_t, access_location::host, access_mode::read);
    ArrayHandle<Scalar> eta_dot_r_handle(eta_dot_r, access_location::host, access_mode::read);
    ArrayHandle<Scalar> partial_Ksum_t_handle(m_partial_Ksum_t, access_location::device, access_mode::readwrite);
    ArrayHandle<Scalar> partial_Ksum_r_handle(m_partial_Ksum_r, access_location::device, access_mode::readwrite);
    
    gpu_nvt_rigid_data d_nvt_rdata;
    d_nvt_rdata.n_bodies = m_n_bodies;
    d_nvt_rdata.eta_dot_t0 = eta_dot_t_handle.data[0];
    d_nvt_rdata.eta_dot_r0 = eta_dot_r_handle.data[0];
    d_nvt_rdata.partial_Ksum_t = partial_Ksum_t_handle.data;
    d_nvt_rdata.partial_Ksum_r = partial_Ksum_r_handle.data;
    
    gpu_rigid_force(d_rdata,
                    d_index_array.data,
                    group_size,
                    d_net_force.data,
                    d_net_torque.data,
                    box, 
                    m_deltaT);
                                
    // perform the update on the GPU
    gpu_nvt_rigid_step_two(d_rdata,
                           d_index_array.data,
                           group_size,
                           d_net_force.data,
                           d_net_virial.data,
                           box,
                           d_nvt_rdata, 
                           m_deltaT);
                                
    if (exec_conf->isCUDAErrorCheckingEnabled())
        CHECK_CUDA_ERROR();
   
    // done profiling
    if (m_prof)
        m_prof->pop(exec_conf);
    }

void export_TwoStepNVTRigidGPU()
    {
    class_<TwoStepNVTRigidGPU, boost::shared_ptr<TwoStepNVTRigidGPU>, bases<TwoStepNVTRigid>, boost::noncopyable>
        ("TwoStepNVTRigidGPU", init< boost::shared_ptr<SystemDefinition>, 
        boost::shared_ptr<ParticleGroup>, 
        boost::shared_ptr<ComputeThermo>, 
        boost::shared_ptr<Variant> >())
        ;
    }

#ifdef WIN32
#pragma warning( pop )
#endif
<|MERGE_RESOLUTION|>--- conflicted
+++ resolved
@@ -103,11 +103,7 @@
         // sanity check
         if (m_n_bodies <= 0)
             return;
-<<<<<<< HEAD
-        
-=======
-
->>>>>>> a1f65a15
+
         GPUArray<Scalar> partial_Ksum_t(m_n_bodies, m_pdata->getExecConf());
         m_partial_Ksum_t.swap(partial_Ksum_t);
         
