/*
Highly Optimized Object-oriented Many-particle Dynamics -- Blue Edition
(HOOMD-blue) Open Source Software License Copyright 2008-2011 Ames Laboratory
Iowa State University and The Regents of the University of Michigan All rights
reserved.

HOOMD-blue may contain modifications ("Contributions") provided, and to which
copyright is held, by various Contributors who have granted The Regents of the
University of Michigan the right to modify and/or distribute such Contributions.

You may redistribute, use, and create derivate works of HOOMD-blue, in source
and binary forms, provided you abide by the following conditions:

* Redistributions of source code must retain the above copyright notice, this
list of conditions, and the following disclaimer both in the code and
prominently in any materials provided with the distribution.

* Redistributions in binary form must reproduce the above copyright notice, this
list of conditions, and the following disclaimer in the documentation and/or
other materials provided with the distribution.

* All publications and presentations based on HOOMD-blue, including any reports
or published results obtained, in whole or in part, with HOOMD-blue, will
acknowledge its use according to the terms posted at the time of submission on:
http://codeblue.umich.edu/hoomd-blue/citations.html

* Any electronic documents citing HOOMD-Blue will link to the HOOMD-Blue website:
http://codeblue.umich.edu/hoomd-blue/

* Apart from the above required attributions, neither the name of the copyright
holder nor the names of HOOMD-blue's contributors may be used to endorse or
promote products derived from this software without specific prior written
permission.

Disclaimer

THIS SOFTWARE IS PROVIDED BY THE COPYRIGHT HOLDER AND CONTRIBUTORS ``AS IS'' AND
ANY EXPRESS OR IMPLIED WARRANTIES, INCLUDING, BUT NOT LIMITED TO, THE IMPLIED
WARRANTIES OF MERCHANTABILITY, FITNESS FOR A PARTICULAR PURPOSE, AND/OR ANY
WARRANTIES THAT THIS SOFTWARE IS FREE OF INFRINGEMENT ARE DISCLAIMED.

IN NO EVENT SHALL THE COPYRIGHT HOLDER OR CONTRIBUTORS BE LIABLE FOR ANY DIRECT,
INDIRECT, INCIDENTAL, SPECIAL, EXEMPLARY, OR CONSEQUENTIAL DAMAGES (INCLUDING,
BUT NOT LIMITED TO, PROCUREMENT OF SUBSTITUTE GOODS OR SERVICES; LOSS OF USE,
DATA, OR PROFITS; OR BUSINESS INTERRUPTION) HOWEVER CAUSED AND ON ANY THEORY OF
LIABILITY, WHETHER IN CONTRACT, STRICT LIABILITY, OR TORT (INCLUDING NEGLIGENCE
OR OTHERWISE) ARISING IN ANY WAY OUT OF THE USE OF THIS SOFTWARE, EVEN IF
ADVISED OF THE POSSIBILITY OF SUCH DAMAGE.
*/


#ifdef WIN32
#pragma warning( push )
#pragma warning( disable : 4103 4244 )
#endif

#include <iostream>

#include <boost/bind.hpp>
#include <boost/function.hpp>
#include <boost/shared_ptr.hpp>

#include "AllPairPotentials.h"

#include "NeighborListBinned.h"
#include "Initializers.h"

#include <math.h>

using namespace std;
using namespace boost;

/*! \file shiftedlj_force_test.cc
    \brief Implements unit tests for PotentialPairSLJ and descendants
    \ingroup unit_tests
*/

//! Name the unit test module
#define BOOST_TEST_MODULE PotentialPairSLJTests
#include "boost_utf_configure.h"

//! Typedef'd PotentialPairSLJ factory
typedef boost::function<shared_ptr<PotentialPairSLJ> (shared_ptr<SystemDefinition> sysdef,
                                                      shared_ptr<NeighborList> nlist)> shiftedljforce_creator;

//! Test the ability of the shiftedlj force compute to actually calucate forces
void shiftedlj_force_particle_test(shiftedljforce_creator shiftedlj_creator, boost::shared_ptr<ExecutionConfiguration> exec_conf)
    {
    // this 3-particle test subtly checks several conditions
    // the particles are arranged on the x axis,  1   2   3
    // such that 2 is inside the cuttoff radius of 1 and 3, but 1 and 3 are outside the cuttoff
    // of course, the buffer will be set on the neighborlist so that 3 is included in it
    // thus, this case tests the ability of the force summer to sum more than one force on
    // a particle and ignore a particle outside the radius
    // Also particle 2 would not be within the cutoff of particle 1 if it were not the case that particle 1 has a shifted potential.
    
    // periodic boundary conditions will be handeled in another test
    shared_ptr<SystemDefinition> sysdef_3(new SystemDefinition(3, BoxDim(1000.0), 1, 0, 0, 0, 0, exec_conf));
    shared_ptr<ParticleData> pdata_3 = sysdef_3->getParticleData();
<<<<<<< HEAD

    {
    ArrayHandle<Scalar4> h_pos(pdata_3->getPositions(), access_location::host, access_mode::readwrite);
    ArrayHandle<Scalar> h_diameter(pdata_3->getDiameters(), access_location::host, access_mode::readwrite);

    h_pos.data[0].x = Scalar(-0.2);
    //h_pos.data[0].x = 0;
    h_pos.data[0].y = h_pos.data[0].z = Scalar(0.0);
    h_pos.data[1].x = Scalar(pow(2.0,1.0/6.0)); h_pos.data[1].y = h_pos.data[1].z = 0.0;
    h_pos.data[2].x = Scalar(2.0*pow(2.0,1.0/6.0)); h_pos.data[2].y = h_pos.data[2].z = 0.0;
    h_diameter.data[0]= Scalar(1.2);
    }
=======
    pdata_3->setFlags(~PDataFlags(0));    

    ParticleDataArrays arrays = pdata_3->acquireReadWrite();
    arrays.x[0] = Scalar(-0.2);
    //arrays.x[0] = 0;
    arrays.y[0] = arrays.z[0] = Scalar(0.0);
    arrays.x[1] = Scalar(pow(2.0,1.0/6.0)); arrays.y[1] = arrays.z[1] = 0.0;
    arrays.x[2] = Scalar(2.0*pow(2.0,1.0/6.0)); arrays.y[2] = arrays.z[2] = 0.0;
    arrays.diameter[0]= Scalar(1.2);
>>>>>>> 4ad83e67
    
    Scalar maxdiam = pdata_3->getMaxDiameter();
    Scalar r_cut = Scalar(1.3);
    Scalar r_alpha = maxdiam/2 - 0.5;
    Scalar r_cut_wc = r_cut + 2 * r_alpha;

    shared_ptr<NeighborList> nlist_3(new NeighborList(sysdef_3, r_cut_wc, Scalar(3.0)));
    shared_ptr<PotentialPairSLJ> fc_3 = shiftedlj_creator(sysdef_3, nlist_3);
    fc_3->setRcut(0, 0, r_cut);
    
    // first test: setup a sigma of 1.0 so that all forces will be 0
    Scalar epsilon = Scalar(1.15);
    Scalar sigma = Scalar(1.0);
    Scalar alpha = Scalar(1.0);
    Scalar shiftedlj1 = Scalar(4.0) * epsilon * pow(sigma,Scalar(12.0));
    Scalar shiftedlj2 = alpha * Scalar(4.0) * epsilon * pow(sigma,Scalar(6.0));
    fc_3->setParams(0,0,make_scalar2(shiftedlj1,shiftedlj2));
    
    // compute the forces
    fc_3->compute(0);
    
    {
    GPUArray<Scalar4>& force_array_1 =  fc_3->getForceArray();
    GPUArray<Scalar>& virial_array_1 =  fc_3->getVirialArray();
    unsigned int pitch = virial_array_1.getPitch();
    ArrayHandle<Scalar4> h_force_1(force_array_1,access_location::host,access_mode::read);
    ArrayHandle<Scalar> h_virial_1(virial_array_1,access_location::host,access_mode::read);
    MY_BOOST_CHECK_CLOSE(h_force_1.data[0].x, 2.710943702, tol);
    MY_BOOST_CHECK_SMALL(h_force_1.data[0].y, tol);
    MY_BOOST_CHECK_SMALL(h_force_1.data[0].z, tol);
    MY_BOOST_CHECK_CLOSE(h_force_1.data[0].w, -0.482660808, tol);
    MY_BOOST_CHECK_CLOSE(Scalar(1./3.)*(h_virial_1.data[0*pitch+0]
                                       +h_virial_1.data[3*pitch+0]
                                       +h_virial_1.data[5*pitch+0]), -0.597520027, tol);
    
    MY_BOOST_CHECK_CLOSE(h_force_1.data[1].x, -2.710943702, tol);
    MY_BOOST_CHECK_SMALL(h_force_1.data[1].y, tol);
    MY_BOOST_CHECK_SMALL(h_force_1.data[1].z, tol);
    MY_BOOST_CHECK_CLOSE(h_force_1.data[1].w, -1.057660808, tol);
    MY_BOOST_CHECK_CLOSE(Scalar(1./3.)*(h_virial_1.data[0*pitch+1]
                                       +h_virial_1.data[3*pitch+1]
                                       +h_virial_1.data[5*pitch+1]), -0.597520027, tol);
    
    MY_BOOST_CHECK_SMALL(h_force_1.data[2].x, tol);
    MY_BOOST_CHECK_SMALL(h_force_1.data[2].y, tol);
    MY_BOOST_CHECK_SMALL(h_force_1.data[2].z, tol);
    MY_BOOST_CHECK_CLOSE(h_force_1.data[2].w, -0.575, tol);
    MY_BOOST_CHECK_SMALL(Scalar(1./3.)*(h_virial_1.data[0*pitch+2]
                                       +h_virial_1.data[3*pitch+2]
                                       +h_virial_1.data[5*pitch+2]), tol);
    }

    // now change sigma and alpha so we can check that it is computing the right force
    sigma = Scalar(1.2); // < bigger sigma should push particle 0 left and particle 2 right
    alpha = Scalar(0.45);
    shiftedlj1 = Scalar(4.0) * epsilon * pow(sigma,Scalar(12.0));
    shiftedlj2 = alpha * Scalar(4.0) * epsilon * pow(sigma,Scalar(6.0));
    fc_3->setParams(0,0,make_scalar2(shiftedlj1,shiftedlj2));
    fc_3->compute(1);
    
    {
    GPUArray<Scalar4>& force_array_2 =  fc_3->getForceArray();
    GPUArray<Scalar>& virial_array_2 =  fc_3->getVirialArray();
    unsigned int pitch = virial_array_2.getPitch();
    ArrayHandle<Scalar4> h_force_2(force_array_2,access_location::host,access_mode::read);
    ArrayHandle<Scalar> h_virial_2(virial_array_2,access_location::host,access_mode::read);
    MY_BOOST_CHECK_CLOSE(h_force_2.data[0].x, -27.05553467, tol);
    MY_BOOST_CHECK_SMALL(h_force_2.data[0].y, tol);
    MY_BOOST_CHECK_SMALL(h_force_2.data[0].z, tol);
    MY_BOOST_CHECK_CLOSE(h_force_2.data[0].w, 0.915093686, tol);
    MY_BOOST_CHECK_CLOSE(Scalar(1./3.)*(h_virial_2.data[0*pitch+0]
                                       +h_virial_2.data[3*pitch+0]
                                       +h_virial_2.data[5*pitch+0]), 5.9633196325, tol);
    
    // center particle should still be a 0 force by symmetry
    MY_BOOST_CHECK_CLOSE(h_force_2.data[1].x,-66.0427, tol);
    MY_BOOST_CHECK_SMALL(h_force_2.data[1].y, 1e-5);
    MY_BOOST_CHECK_SMALL(h_force_2.data[1].z, 1e-5);
    // there is still an energy and virial, though
    MY_BOOST_CHECK_CLOSE(h_force_2.data[1].w, 4.496604724, tol);
    MY_BOOST_CHECK_CLOSE(Scalar(1./3.)*(h_virial_2.data[0*pitch+1]
                                       +h_virial_2.data[3*pitch+1]
                                       +h_virial_2.data[5*pitch+1]), 23.37985722, tol);
    
    MY_BOOST_CHECK_CLOSE(h_force_2.data[2].x, 93.09822608552962, tol);
    MY_BOOST_CHECK_SMALL(h_force_2.data[2].y, tol);
    MY_BOOST_CHECK_SMALL(h_force_2.data[2].z, tol);
    MY_BOOST_CHECK_CLOSE(h_force_2.data[2].w, 3.581511037746, tol);
    MY_BOOST_CHECK_CLOSE(Scalar(1./3.)*(h_virial_2.data[0*pitch+2]
                                       +h_virial_2.data[3*pitch+2]
                                       +h_virial_2.data[5*pitch+2]), 17.416537590989, tol);
    }

    // swap the order of particles 0 ans 2 in memory to check that the force compute handles this properly
    {
    ArrayHandle<Scalar4> h_pos(pdata_3->getPositions(), access_location::host, access_mode::readwrite);
    ArrayHandle<unsigned int> h_tag(pdata_3->getTags(), access_location::host, access_mode::readwrite);
    ArrayHandle<unsigned int> h_rtag(pdata_3->getRTags(), access_location::host, access_mode::readwrite);

    h_pos.data[2].x = h_pos.data[2].y = h_pos.data[2].z = 0.0;
    h_pos.data[0].x = Scalar(2.0*pow(2.0,1.0/6.0)); h_pos.data[0].y = h_pos.data[0].z = 0.0;
    
    h_tag.data[0] = 2;
    h_tag.data[2] = 0;
    h_rtag.data[0] = 2;
    h_rtag.data[2] = 0;
    }

    // notify the particle data that we changed the order
    pdata_3->notifyParticleSort();
    
    // recompute the forces at the same timestep, they should be updated
    fc_3->compute(1);
    
    {
    GPUArray<Scalar4>& force_array_3 =  fc_3->getForceArray();
    GPUArray<Scalar>& virial_array_3 =  fc_3->getVirialArray();
    ArrayHandle<Scalar4> h_force_3(force_array_3,access_location::host,access_mode::read);
    ArrayHandle<Scalar> h_virial_3(virial_array_3,access_location::host,access_mode::read);
    MY_BOOST_CHECK_CLOSE(h_force_3.data[0].x, 336.9779601, tol);
    MY_BOOST_CHECK_CLOSE(h_force_3.data[2].x, -93.09822608552962, tol);
    }
    }

//! Tests the ability of a ShiftedLJForceCompute to handle periodic boundary conditions.  Also intentionally place a particle outside the cutoff of normally size particle but in the cutoff of a large particle
void shiftedlj_force_periodic_test(shiftedljforce_creator shiftedlj_creator, boost::shared_ptr<ExecutionConfiguration> exec_conf)
    {
    ////////////////////////////////////////////////////////////////////
    // now, lets do a more thorough test and include boundary conditions
    // there are way too many permutations to test here, so I will simply
    // test +x, -x, +y, -y, +z, and -z independantly
    // build a 6 particle system with particles across each boundary
    // also test the ability of the force compute to use different particle types
    
    shared_ptr<SystemDefinition> sysdef_6(new SystemDefinition(6, BoxDim(20.0, 40.0, 60.0), 3, 0, 0, 0, 0, exec_conf));
    shared_ptr<ParticleData> pdata_6 = sysdef_6->getParticleData();
<<<<<<< HEAD
    
    pdata_6->setPosition(0, make_scalar3(-9.6,0.0,0.0));
    pdata_6->setPosition(1, make_scalar3(9.6, 0.0,0.0));
    pdata_6->setPosition(2, make_scalar3(0.0,-19.35,0.0));
    pdata_6->setPosition(3, make_scalar3(0.0,19.6,0.0));
    pdata_6->setPosition(4, make_scalar3(0.0,0.0,-29.1));
    pdata_6->setPosition(5, make_scalar3(0.0,0.0,29.6));

    pdata_6->setType(0,0);
    pdata_6->setType(1,1);
    pdata_6->setType(2,2);
    pdata_6->setType(3,0);
    pdata_6->setType(4,2);
    pdata_6->setType(5,1);

    pdata_6->setDiameter(0,1.2);
    pdata_6->setDiameter(2,1.5);
    pdata_6->setDiameter(4,2.0);

=======
    pdata_6->setFlags(~PDataFlags(0));

    ParticleDataArrays arrays = pdata_6->acquireReadWrite();
    arrays.x[0] = Scalar(-9.6); arrays.y[0] = 0; arrays.z[0] = 0.0;
    arrays.x[1] =  Scalar(9.6); arrays.y[1] = 0; arrays.z[1] = 0.0;
    arrays.x[2] = 0; arrays.y[2] = Scalar(-19.35); arrays.z[2] = 0.0;
    arrays.x[3] = 0; arrays.y[3] = Scalar(19.6); arrays.z[3] = 0.0;
    arrays.x[4] = 0; arrays.y[4] = 0; arrays.z[4] = Scalar(-29.1);
    arrays.x[5] = 0; arrays.y[5] = 0; arrays.z[5] =  Scalar(29.6);
    
    arrays.type[0] = 0;
    arrays.type[1] = 1;
    arrays.type[2] = 2;
    arrays.type[3] = 0;
    arrays.type[4] = 2;
    arrays.type[5] = 1;
    
    arrays.diameter[0]=Scalar(1.2);
    arrays.diameter[2]=Scalar(1.5);
    arrays.diameter[4]=Scalar(2.0);
>>>>>>> 4ad83e67
    Scalar maxdiam = pdata_6->getMaxDiameter();
    Scalar r_cut = Scalar(1.3);
    Scalar r_alpha = Scalar(maxdiam/2.0 - 0.5);
    Scalar r_cut_wc = Scalar(r_cut + 2.0 * r_alpha);
    
    
    shared_ptr<NeighborList> nlist_6(new NeighborList(sysdef_6, r_cut_wc, Scalar(3.0)));
    shared_ptr<PotentialPairSLJ> fc_6 = shiftedlj_creator(sysdef_6, nlist_6);
    fc_6->setRcut(0, 0, r_cut);
    fc_6->setRcut(0, 1, r_cut);
    fc_6->setRcut(0, 2, r_cut);
    fc_6->setRcut(1, 1, r_cut);
    fc_6->setRcut(1, 2, r_cut);
    fc_6->setRcut(2, 2, r_cut);
    
    // choose a small sigma so that all interactions are attractive
    Scalar epsilon = Scalar(1.0);
    Scalar sigma = Scalar(0.5);
    Scalar alpha = Scalar(0.45);
    Scalar shiftedlj1 = Scalar(4.0) * epsilon * pow(sigma,Scalar(12.0));
    Scalar shiftedlj2 = alpha * Scalar(4.0) * epsilon * pow(sigma,Scalar(6.0));
    
    // make life easy: just change epsilon for the different pairs
    fc_6->setParams(0,0,make_scalar2(shiftedlj1,shiftedlj2));
    fc_6->setParams(0,1,make_scalar2(Scalar(2.0)*shiftedlj1,Scalar(2.0)*shiftedlj2));
    fc_6->setParams(0,2,make_scalar2(Scalar(3.0)*shiftedlj1,Scalar(3.0)*shiftedlj2));
    fc_6->setParams(1,1,make_scalar2(Scalar(4.0)*shiftedlj1,Scalar(4.0)*shiftedlj2));
    fc_6->setParams(1,2,make_scalar2(Scalar(5.0)*shiftedlj1,Scalar(5.0)*shiftedlj2));
    fc_6->setParams(2,2,make_scalar2(Scalar(6.0)*shiftedlj1,Scalar(6.0)*shiftedlj2));
    
    fc_6->compute(0);
    
    {
    GPUArray<Scalar4>& force_array_4 =  fc_6->getForceArray();
    GPUArray<Scalar>& virial_array_4 =  fc_6->getVirialArray();
    unsigned int pitch = virial_array_4.getPitch();
    ArrayHandle<Scalar4> h_force_4(force_array_4,access_location::host,access_mode::read);
    ArrayHandle<Scalar> h_virial_4(virial_array_4,access_location::host,access_mode::read);
    // particle 0 should be pulled left
    MY_BOOST_CHECK_CLOSE(h_force_4.data[0].x, -1.679141673, tol);
    MY_BOOST_CHECK_SMALL(h_force_4.data[0].y, tol);
    MY_BOOST_CHECK_SMALL(h_force_4.data[0].z, tol);
    MY_BOOST_CHECK_CLOSE(Scalar(1./3.)*(h_virial_4.data[0*pitch+0]
                                       +h_virial_4.data[3*pitch+0]
                                       +h_virial_4.data[5*pitch+0]),-0.223885556, tol);
    
    // particle 1 should be pulled right
    MY_BOOST_CHECK_CLOSE(h_force_4.data[1].x, 1.679141673, tol);
    MY_BOOST_CHECK_SMALL(h_force_4.data[1].y, 1e-5);
    MY_BOOST_CHECK_SMALL(h_force_4.data[1].z, 1e-5);
    MY_BOOST_CHECK_CLOSE(Scalar(1./3.)*(h_virial_4.data[0*pitch+1]
                                       +h_virial_4.data[3*pitch+1]
                                       +h_virial_4.data[5*pitch+1]), -0.223885556, tol);
    
    // particle 2 should be pulled down
    MY_BOOST_CHECK_CLOSE(h_force_4.data[2].y, -1.77449965121923, tol);
    MY_BOOST_CHECK_SMALL(h_force_4.data[2].x, tol);
    MY_BOOST_CHECK_SMALL(h_force_4.data[2].z, tol);
    MY_BOOST_CHECK_CLOSE(Scalar(1./3.)*(h_virial_4.data[0*pitch+2]
                                       +h_virial_4.data[3*pitch+2]
                                       +h_virial_4.data[5*pitch+2]), -0.310537439, tol);

    
    // particle 3 should be pulled up
    MY_BOOST_CHECK_CLOSE(h_force_4.data[3].y, 1.77449965121923, tol);
    MY_BOOST_CHECK_SMALL(h_force_4.data[3].x, 1e-5);
    MY_BOOST_CHECK_SMALL(h_force_4.data[3].z, 1e-5);
    MY_BOOST_CHECK_CLOSE(Scalar(1./3.)*(h_virial_4.data[0*pitch+3]
                                       +h_virial_4.data[3*pitch+3]
                                       +h_virial_4.data[5*pitch+3]), -0.310537439, tol);
    
    // particle 4 should be pulled back
    MY_BOOST_CHECK_CLOSE(h_force_4.data[4].z, -2.95749941869871, tol);
    MY_BOOST_CHECK_SMALL(h_force_4.data[4].x, tol);
    MY_BOOST_CHECK_SMALL(h_force_4.data[4].y, tol);
    MY_BOOST_CHECK_CLOSE(Scalar(1./3.)*(h_virial_4.data[0*pitch+4]
                                       +h_virial_4.data[3*pitch+4]
                                       +h_virial_4.data[5*pitch+4]), -0.640791541, tol);
    
    // particle 3 should be pulled forward
    MY_BOOST_CHECK_CLOSE(h_force_4.data[5].z, 2.95749941869871, tol);
    MY_BOOST_CHECK_SMALL(h_force_4.data[5].x, 1e-5);
    MY_BOOST_CHECK_SMALL(h_force_4.data[5].y, 1e-5);
    MY_BOOST_CHECK_CLOSE(Scalar(1./3.)*(h_virial_4.data[0*pitch+5]
                                       +h_virial_4.data[3*pitch+5]
                                       +h_virial_4.data[5*pitch+5]), -0.640791541, tol);
    }
    }

//! Unit test a comparison between 2 ShiftedLJForceComputes on a "real" system
void shiftedlj_force_comparison_test(shiftedljforce_creator shiftedlj_creator1,
                                     shiftedljforce_creator shiftedlj_creator2,
                                     boost::shared_ptr<ExecutionConfiguration> exec_conf)
    {
    const unsigned int N = 5000;
    
    // create a random particle system to sum forces on
    RandomInitializer rand_init(N, Scalar(0.05), Scalar(1.3), "A");
    shared_ptr<SystemDefinition> sysdef(new SystemDefinition(rand_init, exec_conf));
    shared_ptr<ParticleData> pdata = sysdef->getParticleData();
    pdata->setFlags(~PDataFlags(0));

    shared_ptr<NeighborListBinned> nlist(new NeighborListBinned(sysdef, Scalar(3.0), Scalar(0.8)));
    
    shared_ptr<PotentialPairSLJ> fc1 = shiftedlj_creator1(sysdef, nlist);
    shared_ptr<PotentialPairSLJ> fc2 = shiftedlj_creator2(sysdef, nlist);
    fc1->setRcut(0, 0, Scalar(3.0));
    fc2->setRcut(0, 0, Scalar(3.0));
        
    // setup some values for alpha and sigma
    Scalar epsilon = Scalar(1.0);
    Scalar sigma = Scalar(1.2);
    Scalar alpha = Scalar(0.45);
    Scalar shiftedlj1 = Scalar(4.0) * epsilon * pow(sigma,Scalar(12.0));
    Scalar shiftedlj2 = alpha * Scalar(4.0) * epsilon * pow(sigma,Scalar(6.0));
    
    // specify the force parameters
    fc1->setParams(0,0,make_scalar2(shiftedlj1,shiftedlj2));
    fc2->setParams(0,0,make_scalar2(shiftedlj1,shiftedlj2));
    
    // compute the forces
    fc1->compute(0);
    fc2->compute(0);
    
    {
    // verify that the forces are identical (within roundoff errors)
    GPUArray<Scalar4>& force_array_5 =  fc1->getForceArray();
    GPUArray<Scalar>& virial_array_5 =  fc1->getVirialArray();
    unsigned int pitch = virial_array_5.getPitch();
    ArrayHandle<Scalar4> h_force_5(force_array_5,access_location::host,access_mode::read);
    ArrayHandle<Scalar> h_virial_5(virial_array_5,access_location::host,access_mode::read);
    GPUArray<Scalar4>& force_array_6 =  fc2->getForceArray();
    GPUArray<Scalar>& virial_array_6 =  fc2->getVirialArray();
    ArrayHandle<Scalar4> h_force_6(force_array_6,access_location::host,access_mode::read);
    ArrayHandle<Scalar> h_virial_6(virial_array_6,access_location::host,access_mode::read);
    
    // compare average deviation between the two computes
    double deltaf2 = 0.0;
    double deltape2 = 0.0;
    double deltav2[6];

    for (unsigned int j = 0; j < 6; j++)
        deltav2[j] =0;

    for (unsigned int i = 0; i < N; i++)
        {
        deltaf2 += double(h_force_6.data[i].x - h_force_5.data[i].x) * double(h_force_6.data[i].x - h_force_5.data[i].x);
        deltaf2 += double(h_force_6.data[i].y - h_force_5.data[i].y) * double(h_force_6.data[i].y - h_force_5.data[i].y);
        deltaf2 += double(h_force_6.data[i].z - h_force_5.data[i].z) * double(h_force_6.data[i].z - h_force_5.data[i].z);
        deltape2 += double(h_force_6.data[i].w - h_force_5.data[i].w) * double(h_force_6.data[i].w - h_force_5.data[i].w);
        for (unsigned int j = 0; j < 6; j++)
            deltav2[j] += double(h_virial_6.data[j*pitch+i] - h_virial_5.data[j*pitch+i]) * double(h_virial_6.data[j*pitch+i] - h_virial_5.data[j*pitch+i]);

        // also check that each individual calculation is somewhat close
        }
    deltaf2 /= double(pdata->getN());
    deltape2 /= double(pdata->getN());
    for (unsigned int j = 0; j < 6; j++)
        deltav2[j] /= double(pdata->getN());
    BOOST_CHECK_SMALL(deltaf2, double(tol_small));
    BOOST_CHECK_SMALL(deltape2, double(tol_small));
    BOOST_CHECK_SMALL(deltav2[0], double(tol_small));
    BOOST_CHECK_SMALL(deltav2[1], double(tol_small));
    BOOST_CHECK_SMALL(deltav2[2], double(tol_small));
    BOOST_CHECK_SMALL(deltav2[3], double(tol_small));
    BOOST_CHECK_SMALL(deltav2[4], double(tol_small));
    BOOST_CHECK_SMALL(deltav2[5], double(tol_small));
    }
    }

//! PotentialPairSLJ creator for unit tests
shared_ptr<PotentialPairSLJ> base_class_shiftedlj_creator(shared_ptr<SystemDefinition> sysdef,
                                                          shared_ptr<NeighborList> nlist)
    {
    return shared_ptr<PotentialPairSLJ>(new PotentialPairSLJ(sysdef, nlist));
    }

#ifdef ENABLE_CUDA
//! PotentialPairSLJGPU creator for unit tests
shared_ptr<PotentialPairSLJ> gpu_shiftedlj_creator(shared_ptr<SystemDefinition> sysdef,
                                                   shared_ptr<NeighborList> nlist)
    {
    nlist->setStorageMode(NeighborList::full);
    shared_ptr<PotentialPairSLJGPU> lj(new PotentialPairSLJGPU(sysdef, nlist));
    // the default block size kills valgrind :) reduce it
    lj->setBlockSize(64);
    return lj;
    }
#endif

//! boost test case for particle test on CPU
BOOST_AUTO_TEST_CASE( SLJForce_particle )
    {
    shiftedljforce_creator shiftedlj_creator_base = bind(base_class_shiftedlj_creator, _1, _2);
    shiftedlj_force_particle_test(shiftedlj_creator_base, boost::shared_ptr<ExecutionConfiguration>(new ExecutionConfiguration(ExecutionConfiguration::CPU)));
    }

//! boost test case for periodic test on CPU
BOOST_AUTO_TEST_CASE( SLJForce_periodic )
    {
    shiftedljforce_creator shiftedlj_creator_base = bind(base_class_shiftedlj_creator, _1, _2);
    shiftedlj_force_periodic_test(shiftedlj_creator_base, boost::shared_ptr<ExecutionConfiguration>(new ExecutionConfiguration(ExecutionConfiguration::CPU)));
    }


# ifdef ENABLE_CUDA
//! boost test case for particle test on CPU - threaded
BOOST_AUTO_TEST_CASE( SLJForceGPU_particle )
    {
    shiftedljforce_creator shiftedlj_creator_gpu = bind(gpu_shiftedlj_creator, _1, _2);
    shiftedlj_force_particle_test(shiftedlj_creator_gpu, boost::shared_ptr<ExecutionConfiguration>(new ExecutionConfiguration(ExecutionConfiguration::GPU)));
    }


//! boost test case for periodic test on the GPU
BOOST_AUTO_TEST_CASE( SLJForceGPU_periodic )
    {
    shiftedljforce_creator shiftedlj_creator_gpu = bind(gpu_shiftedlj_creator, _1, _2);
    shiftedlj_force_periodic_test(shiftedlj_creator_gpu, boost::shared_ptr<ExecutionConfiguration>(new ExecutionConfiguration(ExecutionConfiguration::GPU)));
    }

//! boost test case for comparing GPU output to base class output
BOOST_AUTO_TEST_CASE( SLJForceGPU_compare )
    {
    shiftedljforce_creator shiftedlj_creator_gpu = bind(gpu_shiftedlj_creator, _1, _2);
    shiftedljforce_creator shiftedlj_creator_base = bind(base_class_shiftedlj_creator, _1, _2);
    shiftedlj_force_comparison_test(shiftedlj_creator_base,
                                    shiftedlj_creator_gpu,
                                    boost::shared_ptr<ExecutionConfiguration>(new ExecutionConfiguration(ExecutionConfiguration::GPU)));
    }

#endif

#ifdef WIN32
#pragma warning( pop )
#endif
<|MERGE_RESOLUTION|>--- conflicted
+++ resolved
@@ -97,7 +97,7 @@
     // periodic boundary conditions will be handeled in another test
     shared_ptr<SystemDefinition> sysdef_3(new SystemDefinition(3, BoxDim(1000.0), 1, 0, 0, 0, 0, exec_conf));
     shared_ptr<ParticleData> pdata_3 = sysdef_3->getParticleData();
-<<<<<<< HEAD
+    pdata_3->setFlags(~PDataFlags(0));
 
     {
     ArrayHandle<Scalar4> h_pos(pdata_3->getPositions(), access_location::host, access_mode::readwrite);
@@ -110,17 +110,6 @@
     h_pos.data[2].x = Scalar(2.0*pow(2.0,1.0/6.0)); h_pos.data[2].y = h_pos.data[2].z = 0.0;
     h_diameter.data[0]= Scalar(1.2);
     }
-=======
-    pdata_3->setFlags(~PDataFlags(0));    
-
-    ParticleDataArrays arrays = pdata_3->acquireReadWrite();
-    arrays.x[0] = Scalar(-0.2);
-    //arrays.x[0] = 0;
-    arrays.y[0] = arrays.z[0] = Scalar(0.0);
-    arrays.x[1] = Scalar(pow(2.0,1.0/6.0)); arrays.y[1] = arrays.z[1] = 0.0;
-    arrays.x[2] = Scalar(2.0*pow(2.0,1.0/6.0)); arrays.y[2] = arrays.z[2] = 0.0;
-    arrays.diameter[0]= Scalar(1.2);
->>>>>>> 4ad83e67
     
     Scalar maxdiam = pdata_3->getMaxDiameter();
     Scalar r_cut = Scalar(1.3);
@@ -257,7 +246,7 @@
     
     shared_ptr<SystemDefinition> sysdef_6(new SystemDefinition(6, BoxDim(20.0, 40.0, 60.0), 3, 0, 0, 0, 0, exec_conf));
     shared_ptr<ParticleData> pdata_6 = sysdef_6->getParticleData();
-<<<<<<< HEAD
+    pdata_6->setFlags(~PDataFlags(0));
     
     pdata_6->setPosition(0, make_scalar3(-9.6,0.0,0.0));
     pdata_6->setPosition(1, make_scalar3(9.6, 0.0,0.0));
@@ -277,28 +266,6 @@
     pdata_6->setDiameter(2,1.5);
     pdata_6->setDiameter(4,2.0);
 
-=======
-    pdata_6->setFlags(~PDataFlags(0));
-
-    ParticleDataArrays arrays = pdata_6->acquireReadWrite();
-    arrays.x[0] = Scalar(-9.6); arrays.y[0] = 0; arrays.z[0] = 0.0;
-    arrays.x[1] =  Scalar(9.6); arrays.y[1] = 0; arrays.z[1] = 0.0;
-    arrays.x[2] = 0; arrays.y[2] = Scalar(-19.35); arrays.z[2] = 0.0;
-    arrays.x[3] = 0; arrays.y[3] = Scalar(19.6); arrays.z[3] = 0.0;
-    arrays.x[4] = 0; arrays.y[4] = 0; arrays.z[4] = Scalar(-29.1);
-    arrays.x[5] = 0; arrays.y[5] = 0; arrays.z[5] =  Scalar(29.6);
-    
-    arrays.type[0] = 0;
-    arrays.type[1] = 1;
-    arrays.type[2] = 2;
-    arrays.type[3] = 0;
-    arrays.type[4] = 2;
-    arrays.type[5] = 1;
-    
-    arrays.diameter[0]=Scalar(1.2);
-    arrays.diameter[2]=Scalar(1.5);
-    arrays.diameter[4]=Scalar(2.0);
->>>>>>> 4ad83e67
     Scalar maxdiam = pdata_6->getMaxDiameter();
     Scalar r_cut = Scalar(1.3);
     Scalar r_alpha = Scalar(maxdiam/2.0 - 0.5);
