/*
Highly Optimized Object-oriented Many-particle Dynamics -- Blue Edition
(HOOMD-blue) Open Source Software License Copyright 2008, 2009 Ames Laboratory
Iowa State University and The Regents of the University of Michigan All rights
reserved.

HOOMD-blue may contain modifications ("Contributions") provided, and to which
copyright is held, by various Contributors who have granted The Regents of the
University of Michigan the right to modify and/or distribute such Contributions.

Redistribution and use of HOOMD-blue, in source and binary forms, with or
without modification, are permitted, provided that the following conditions are
met:

* Redistributions of source code must retain the above copyright notice, this
list of conditions, and the following disclaimer.

* Redistributions in binary form must reproduce the above copyright notice, this
list of conditions, and the following disclaimer in the documentation and/or
other materials provided with the distribution.

* Neither the name of the copyright holder nor the names of HOOMD-blue's
contributors may be used to endorse or promote products derived from this
software without specific prior written permission.

Disclaimer

THIS SOFTWARE IS PROVIDED BY THE COPYRIGHT HOLDER AND CONTRIBUTORS ``AS IS''
AND ANY EXPRESS OR IMPLIED WARRANTIES, INCLUDING, BUT NOT LIMITED TO, THE
IMPLIED WARRANTIES OF MERCHANTABILITY, FITNESS FOR A PARTICULAR PURPOSE, AND/OR
ANY WARRANTIES THAT THIS SOFTWARE IS FREE OF INFRINGEMENT ARE DISCLAIMED.

IN NO EVENT SHALL THE COPYRIGHT HOLDER OR CONTRIBUTORS BE LIABLE FOR ANY DIRECT,
INDIRECT, INCIDENTAL, SPECIAL, EXEMPLARY, OR CONSEQUENTIAL DAMAGES (INCLUDING,
BUT NOT LIMITED TO, PROCUREMENT OF SUBSTITUTE GOODS OR SERVICES; LOSS OF USE,
DATA, OR PROFITS; OR BUSINESS INTERRUPTION) HOWEVER CAUSED AND ON ANY THEORY OF
LIABILITY, WHETHER IN CONTRACT, STRICT LIABILITY, OR TORT (INCLUDING NEGLIGENCE
OR OTHERWISE) ARISING IN ANY WAY OUT OF THE USE OF THIS SOFTWARE, EVEN IF
ADVISED OF THE POSSIBILITY OF SUCH DAMAGE.
*/

// $Id$
// $URL$
// Maintainer: joaander

#ifdef WIN32
#pragma warning( push )
#pragma warning( disable : 4103 4244 )
#endif

#include <math.h>
#include "HOOMDDumpWriter.h"
#include "HOOMDInitializer.h"
#include "BondData.h"
#include "AngleData.h"

#include <iostream>
#include <sstream>
#include <boost/filesystem/operations.hpp>
#include <boost/filesystem/convenience.hpp>
using namespace boost::filesystem;
#include <boost/shared_ptr.hpp>
using namespace boost;

#include <fstream>
using namespace std;

//! Name the unit test module
#define BOOST_TEST_MODULE XMLReaderWriterTest
#include "boost_utf_configure.h"

/*! \file xml_reader_writer_test.cc
    \brief Unit tests for HOOMDDumpWriter and HOOMDumpReader
    \ingroup unit_tests
*/

//! Performs low level tests of HOOMDDumpWriter
BOOST_AUTO_TEST_CASE( HOOMDDumpWriterBasicTests )
    {
    // start by creating a single particle system: see it the correct file is written
    BoxDim box(Scalar(3.5), Scalar(5.5), Scalar(12.5));
    int n_types = 5;
    int n_bond_types = 2;
    int n_angle_types = 1;
    int n_dihedral_types = 1;
    int n_improper_types = 1;
    
    shared_ptr<SystemDefinition> sysdef(new SystemDefinition(4, box, n_types, n_bond_types, n_angle_types, n_dihedral_types, n_improper_types));
    shared_ptr<ParticleData> pdata = sysdef->getParticleData();
    
    // set recognizable values for the particle
    const ParticleDataArrays array = pdata->acquireReadWrite();
    array.x[0] = Scalar(1.5);
    array.y[0] = Scalar(2.5);
    array.z[0] = Scalar(-5.5);
    
    array.ix[0] = -1;
    array.iy[0] = -5;
    array.iz[0] = 6;
    
    array.vx[0] = Scalar(-1.5);
    array.vy[0] = Scalar(-10.5);
    array.vz[0] = Scalar(56.5);
    
    array.mass[0] = Scalar(1.5);
    
    array.diameter[0] = Scalar(3.5);
    
    array.type[0] = 3;
    
<<<<<<< HEAD
    array.body[0] = NO_BODY;
    
    array.x[1] = Scalar(1.2);
    array.y[1] = Scalar(2.1);
    array.z[1] = Scalar(-3.4);
=======
    array.x[1] = Scalar(1.5);
    array.y[1] = Scalar(2.5);
    array.z[1] = Scalar(-3.5);
>>>>>>> b0b10573
    
    array.ix[1] = 10;
    array.iy[1] = 500;
    array.iz[1] = 900;
    
    array.vx[1] = Scalar(-1.5);
    array.vy[1] = Scalar(-10.5);
    array.vz[1] = Scalar(5.5);
    
    array.mass[1] = Scalar(2.5);
    
    array.diameter[1] = Scalar(4.5);
    
    array.type[1] = 0;
    
<<<<<<< HEAD
    array.body[1] = 1;
    
    array.x[2] = Scalar(-1.2);
    array.y[2] = Scalar(2.1);
    array.z[2] = Scalar(3.4);
=======
    array.x[2] = Scalar(-1.5);
    array.y[2] = Scalar(2.5);
    array.z[2] = Scalar(3.5);
>>>>>>> b0b10573
    
    array.ix[2] = 10;
    array.iy[2] = 500;
    array.iz[2] = 900;
    
    array.vx[2] = Scalar(-1.5);
    array.vy[2] = Scalar(-10.5);
    array.vz[2] = Scalar(5.5);
    
    array.mass[2] = Scalar(2.5);
    
    array.diameter[2] = Scalar(4.5);
    
    array.type[2] = 1;
    
<<<<<<< HEAD
    array.body[2] = 1;
    
    array.x[3] = Scalar(-1.25);
    array.y[3] = Scalar(2.15);
    array.z[3] = Scalar(3.45);
=======
    array.x[3] = Scalar(-1.5);
    array.y[3] = Scalar(2.5);
    array.z[3] = Scalar(3.5);
>>>>>>> b0b10573
    
    array.ix[3] = 105;
    array.iy[3] = 5005;
    array.iz[3] = 9005;
    
    array.vx[3] = Scalar(-1.5);
    array.vy[3] = Scalar(-10.5);
    array.vz[3] = Scalar(5.5);
    
    array.mass[3] = Scalar(2.5);
    
    array.diameter[3] = Scalar(4.5);
    
    array.type[3] = 1;
    
    array.body[3] = 0;
    
    pdata->release();
    
    // add a couple walls for fun
    sysdef->getWallData()->addWall(Wall(1,0,0, 0,1,0));
    sysdef->getWallData()->addWall(Wall(0,1,0, 0,0,1));
    sysdef->getWallData()->addWall(Wall(0,0,1, 1,0,0));
    
    // add a few bonds too
    sysdef->getBondData()->addBond(Bond(0, 0, 1));
    sysdef->getBondData()->addBond(Bond(1, 1, 0));
    
    // and angles as well
    sysdef->getAngleData()->addAngle(Angle(0, 0, 1, 2));
    sysdef->getAngleData()->addAngle(Angle(0, 1, 2, 0));
    
    // and a dihedral
    sysdef->getDihedralData()->addDihedral(Dihedral(0, 0, 1, 2, 3));
    
    // and an improper
    sysdef->getImproperData()->addDihedral(Dihedral(0, 3, 2, 1, 0));
    
    // create the writer
    shared_ptr<HOOMDDumpWriter> writer(new HOOMDDumpWriter(sysdef, "test"));
    
    writer->setOutputPosition(false);
    
    // first test
        {
        // make sure the first output file is deleted
        remove_all("test.0000000000.xml");
        BOOST_REQUIRE(!exists("test.0000000000.xml"));
        
        // write the first output
        writer->analyze(0);
        
        // make sure the file was created
        BOOST_REQUIRE(exists("test.0000000000.xml"));
        
        // check the output line by line
        ifstream f("test.0000000000.xml");
        string line;
        getline(f, line);
        BOOST_CHECK_EQUAL(line, "<?xml version=\"1.0\" encoding=\"UTF-8\"?>");
        BOOST_REQUIRE(!f.bad());
        
        getline(f, line);
        BOOST_CHECK_EQUAL(line, "<hoomd_xml version=\"1.3\">");
        BOOST_REQUIRE(!f.bad());
        
        getline(f, line);
        BOOST_CHECK_EQUAL(line,  "<configuration time_step=\"0\" dimensions=\"3\" natoms=\"4\" >");
        BOOST_REQUIRE(!f.bad());
        
        getline(f, line);
        BOOST_CHECK_EQUAL(line,  "<box lx=\"3.5\" ly=\"5.5\" lz=\"12.5\"/>");
        BOOST_REQUIRE(!f.bad());
        
        getline(f, line);
        BOOST_CHECK_EQUAL(line,  "</configuration>");
        BOOST_REQUIRE(!f.bad());
        
        getline(f, line);
        BOOST_CHECK_EQUAL(line,  "</hoomd_xml>");
        BOOST_REQUIRE(!f.bad());
        f.close();
        }
        
    // second test: test position
        {
        writer->setOutputPosition(true);
        
        // make sure the first output file is deleted
        remove_all("test.0000000010.xml");
        BOOST_REQUIRE(!exists("test.0000000010.xml"));
        
        // write the file
        writer->analyze(10);
        
        // make sure the file was created
        BOOST_REQUIRE(exists("test.0000000010.xml"));
        
        // assume that the first lines tested in the first case are still OK and skip them
        ifstream f("test.0000000010.xml");
        string line;
        getline(f, line); // <?xml
        getline(f, line); // <HOOMD_xml
        getline(f, line); // <Configuration
        getline(f, line); // <Box
        
        getline(f, line);
        BOOST_CHECK_EQUAL(line, "<position num=\"4\">");
        BOOST_REQUIRE(!f.bad());
        
        getline(f, line);
        BOOST_CHECK_EQUAL(line, "1.5 2.5 -5.5");
        BOOST_REQUIRE(!f.bad());
        
        getline(f, line);
        BOOST_CHECK_EQUAL(line, "1.5 2.5 -3.5");
        BOOST_REQUIRE(!f.bad());
        
        getline(f, line);
        BOOST_CHECK_EQUAL(line, "-1.5 2.5 3.5");
        BOOST_REQUIRE(!f.bad());
        
        getline(f, line);
        BOOST_CHECK_EQUAL(line, "-1.5 2.5 3.5");
        BOOST_REQUIRE(!f.bad());
        
        getline(f, line);
        BOOST_CHECK_EQUAL(line, "</position>");
        
        getline(f, line); // </configuration
        getline(f, line); // </HOOMD_xml
        f.close();
        }
        
    // third test: test velocity
        {
        writer->setOutputPosition(false);
        writer->setOutputVelocity(true);
        
        // make sure the first output file is deleted
        remove_all("test.0000000020.xml");
        BOOST_REQUIRE(!exists("test.0000000020.xml"));
        
        // write the file
        writer->analyze(20);
        
        // assume that the first lines tested in the first case are still OK and skip them
        ifstream f("test.0000000020.xml");
        string line;
        getline(f, line); // <?xml
        getline(f, line); // <HOOMD_xml
        getline(f, line); // <Configuration
        getline(f, line); // <Box
        
        getline(f, line);
        BOOST_CHECK_EQUAL(line, "<velocity num=\"4\">");
        BOOST_REQUIRE(!f.bad());
        
        getline(f, line);
        BOOST_CHECK_EQUAL(line, "-1.5 -10.5 56.5");
        BOOST_REQUIRE(!f.bad());
        
        getline(f, line);
        BOOST_CHECK_EQUAL(line, "-1.5 -10.5 5.5");
        BOOST_REQUIRE(!f.bad());
        
        getline(f, line);
        BOOST_CHECK_EQUAL(line, "-1.5 -10.5 5.5");
        BOOST_REQUIRE(!f.bad());
        
        getline(f, line);
        BOOST_CHECK_EQUAL(line, "-1.5 -10.5 5.5");
        BOOST_REQUIRE(!f.bad());
        
        getline(f, line);
        BOOST_CHECK_EQUAL(line, "</velocity>");
        f.close();
        }
        
    // fourth test: the type array
        {
        writer->setOutputVelocity(false);
        writer->setOutputType(true);
        
        // make sure the first output file is deleted
        remove_all("test.0000000030.xml");
        BOOST_REQUIRE(!exists("test.0000000030.xml"));
        
        // write the file
        writer->analyze(30);
        
        // assume that the first lines tested in the first case are still OK and skip them
        ifstream f("test.0000000030.xml");
        string line;
        getline(f, line); // <?xml
        getline(f, line); // <HOOMD_xml
        getline(f, line); // <Configuration
        getline(f, line); // <Box
        
        getline(f, line);
        BOOST_CHECK_EQUAL(line, "<type num=\"4\">");
        BOOST_REQUIRE(!f.bad());
        
        getline(f, line);
        BOOST_CHECK_EQUAL(line, "D");
        BOOST_REQUIRE(!f.bad());
        
        getline(f, line);
        BOOST_CHECK_EQUAL(line, "A");
        BOOST_REQUIRE(!f.bad());
        
        getline(f, line);
        BOOST_CHECK_EQUAL(line, "B");
        BOOST_REQUIRE(!f.bad());
        
        getline(f, line);
        BOOST_CHECK_EQUAL(line, "B");
        BOOST_REQUIRE(!f.bad());
        
        getline(f, line);
        BOOST_CHECK_EQUAL(line, "</type>");
        f.close();
        }
        
    // fifth test: the wall array
        {
        writer->setOutputType(false);
        writer->setOutputWall(true);
        
        // make sure the first output file is deleted
        remove_all("test.0000000040.xml");
        BOOST_REQUIRE(!exists("test.0000000040.xml"));
        
        // write the file
        writer->analyze(40);
        
        // assume that the first lines tested in the first case are still OK and skip them
        ifstream f("test.0000000040.xml");
        string line;
        getline(f, line); // <?xml
        getline(f, line); // <HOOMD_xml
        getline(f, line); // <Configuration
        getline(f, line); // <Box
        
        getline(f, line);
        BOOST_CHECK_EQUAL(line, "<wall>");
        BOOST_REQUIRE(!f.bad());
        
        getline(f, line);
        BOOST_CHECK_EQUAL(line, "<coord ox=\"1\" oy=\"0\" oz=\"0\" nx=\"0\" ny=\"1\" nz=\"0\" />");
        BOOST_REQUIRE(!f.bad());
        
        getline(f, line);
        BOOST_CHECK_EQUAL(line, "<coord ox=\"0\" oy=\"1\" oz=\"0\" nx=\"0\" ny=\"0\" nz=\"1\" />");
        BOOST_REQUIRE(!f.bad());
        
        getline(f, line);
        BOOST_CHECK_EQUAL(line, "<coord ox=\"0\" oy=\"0\" oz=\"1\" nx=\"1\" ny=\"0\" nz=\"0\" />");
        BOOST_REQUIRE(!f.bad());
        
        getline(f, line);
        BOOST_CHECK_EQUAL(line, "</wall>");
        f.close();
        }
        
    // sixth test: the bond array
        {
        writer->setOutputWall(false);
        writer->setOutputBond(true);
        
        // make sure the first output file is deleted
        remove_all("test.0000000050.xml");
        BOOST_REQUIRE(!exists("test.0000000050.xml"));
        
        // write the file
        writer->analyze(50);
        
        // assume that the first lines tested in the first case are still OK and skip them
        ifstream f("test.0000000050.xml");
        string line;
        getline(f, line); // <?xml
        getline(f, line); // <HOOMD_xml
        getline(f, line); // <Configuration
        getline(f, line); // <Box
        
        getline(f, line);
        BOOST_CHECK_EQUAL(line, "<bond num=\"2\">");
        BOOST_REQUIRE(!f.bad());
        
        getline(f, line);
        BOOST_CHECK_EQUAL(line, "bondA 0 1");
        BOOST_REQUIRE(!f.bad());
        
        getline(f, line);
        BOOST_CHECK_EQUAL(line, "bondB 1 0");
        BOOST_REQUIRE(!f.bad());
        
        getline(f, line);
        BOOST_CHECK_EQUAL(line, "</bond>");
        f.close();
        }
        
    // seventh test: the angle array
        {
        writer->setOutputBond(false);
        writer->setOutputAngle(true);
        
        // make sure the first output file is deleted
        remove_all("test.0000000060.xml");
        BOOST_REQUIRE(!exists("test.0000000060.xml"));
        
        // write the file
        writer->analyze(60);
        
        // assume that the first lines tested in the first case are still OK and skip them
        ifstream f("test.0000000060.xml");
        string line;
        getline(f, line); // <?xml
        getline(f, line); // <HOOMD_xml
        getline(f, line); // <Configuration
        getline(f, line); // <Box
        
        getline(f, line);
        BOOST_CHECK_EQUAL(line, "<angle num=\"2\">");
        BOOST_REQUIRE(!f.bad());
        
        getline(f, line);
        BOOST_CHECK_EQUAL(line, "angleA 0 1 2");
        BOOST_REQUIRE(!f.bad());
        
        getline(f, line);
        BOOST_CHECK_EQUAL(line, "angleA 1 2 0");
        BOOST_REQUIRE(!f.bad());
        
        getline(f, line);
        BOOST_CHECK_EQUAL(line, "</angle>");
        f.close();
        }
        
    // eighth test: test image
        {
        writer->setOutputAngle(false);
        writer->setOutputImage(true);
        
        // make sure the first output file is deleted
        remove_all("test.0000000070.xml");
        BOOST_REQUIRE(!exists("test.0000000070.xml"));
        
        // write the file
        writer->analyze(70);
        
        // assume that the first lines tested in the first case are still OK and skip them
        ifstream f("test.0000000070.xml");
        string line;
        getline(f, line); // <?xml
        getline(f, line); // <HOOMD_xml
        getline(f, line); // <Configuration
        getline(f, line); // <Box
        
        getline(f, line);
        BOOST_CHECK_EQUAL(line, "<image num=\"4\">");
        BOOST_REQUIRE(!f.bad());
        
        getline(f, line);
        BOOST_CHECK_EQUAL(line, "-1 -5 6");
        BOOST_REQUIRE(!f.bad());
        
        getline(f, line);
        BOOST_CHECK_EQUAL(line, "10 500 900");
        BOOST_REQUIRE(!f.bad());
        
        getline(f, line);
        BOOST_CHECK_EQUAL(line, "10 500 900");
        BOOST_REQUIRE(!f.bad());
        
        getline(f, line);
        BOOST_CHECK_EQUAL(line, "105 5005 9005");
        BOOST_REQUIRE(!f.bad());
        
        getline(f, line);
        BOOST_CHECK_EQUAL(line, "</image>");
        f.close();
        }
        
    // nineth test: test mass
        {
        writer->setOutputImage(false);
        writer->setOutputMass(true);
        
        // make sure the first output file is deleted
        remove_all("test.0000000080.xml");
        BOOST_REQUIRE(!exists("test.0000000080.xml"));
        
        // write the file
        writer->analyze(80);
        
        // assume that the first lines tested in the first case are still OK and skip them
        ifstream f("test.0000000080.xml");
        string line;
        getline(f, line); // <?xml
        getline(f, line); // <HOOMD_xml
        getline(f, line); // <Configuration
        getline(f, line); // <Box
        
        getline(f, line);
        BOOST_CHECK_EQUAL(line, "<mass num=\"4\">");
        BOOST_REQUIRE(!f.bad());
        
        getline(f, line);
        BOOST_CHECK_EQUAL(line, "1.5");
        BOOST_REQUIRE(!f.bad());
        
        getline(f, line);
        BOOST_CHECK_EQUAL(line, "2.5");
        BOOST_REQUIRE(!f.bad());
        
        getline(f, line);
        BOOST_CHECK_EQUAL(line, "2.5");
        BOOST_REQUIRE(!f.bad());
        
        getline(f, line);
        BOOST_CHECK_EQUAL(line, "2.5");
        BOOST_REQUIRE(!f.bad());
        
        getline(f, line);
        BOOST_CHECK_EQUAL(line, "</mass>");
        f.close();
        }
        
    // tenth test: test diameter
        {
        writer->setOutputMass(false);
        writer->setOutputDiameter(true);
        
        // make sure the first output file is deleted
        remove_all("test.0000000090.xml");
        BOOST_REQUIRE(!exists("test.0000000090.xml"));
        
        // write the file
        writer->analyze(90);
        
        // assume that the first lines tested in the first case are still OK and skip them
        ifstream f("test.0000000090.xml");
        string line;
        getline(f, line); // <?xml
        getline(f, line); // <HOOMD_xml
        getline(f, line); // <Configuration
        getline(f, line); // <Box
        
        getline(f, line);
        BOOST_CHECK_EQUAL(line, "<diameter num=\"4\">");
        BOOST_REQUIRE(!f.bad());
        
        getline(f, line);
        BOOST_CHECK_EQUAL(line, "3.5");
        BOOST_REQUIRE(!f.bad());
        
        getline(f, line);
        BOOST_CHECK_EQUAL(line, "4.5");
        BOOST_REQUIRE(!f.bad());
        
        getline(f, line);
        BOOST_CHECK_EQUAL(line, "4.5");
        BOOST_REQUIRE(!f.bad());
        
        getline(f, line);
        BOOST_CHECK_EQUAL(line, "4.5");
        BOOST_REQUIRE(!f.bad());
        
        getline(f, line);
        BOOST_CHECK_EQUAL(line, "</diameter>");
        f.close();
        }
        
    // eleventh test: the dihedral array
        {
        writer->setOutputDiameter(false);
        writer->setOutputDihedral(true);
        
        // make sure the first output file is deleted
        remove_all("test.0000000100.xml");
        BOOST_REQUIRE(!exists("test.0000000100.xml"));
        
        // write the file
        writer->analyze(100);
        
        // assume that the first lines tested in the first case are still OK and skip them
        ifstream f("test.0000000100.xml");
        string line;
        getline(f, line); // <?xml
        getline(f, line); // <HOOMD_xml
        getline(f, line); // <Configuration
        getline(f, line); // <Box
        
        getline(f, line);
        BOOST_CHECK_EQUAL(line, "<dihedral num=\"1\">");
        BOOST_REQUIRE(!f.bad());
        
        getline(f, line);
        BOOST_CHECK_EQUAL(line, "dihedralA 0 1 2 3");
        BOOST_REQUIRE(!f.bad());
        
        getline(f, line);
        BOOST_CHECK_EQUAL(line, "</dihedral>");
        f.close();
        }
        
        
    // twelfth test: the improper array
        {
        writer->setOutputDihedral(false);
        writer->setOutputImproper(true);
        
        // make sure the first output file is deleted
        remove_all("test.0000000110.xml");
        BOOST_REQUIRE(!exists("test.0000000110.xml"));
        
        // write the file
        writer->analyze(110);
        
        // assume that the first lines tested in the first case are still OK and skip them
        ifstream f("test.0000000110.xml");
        string line;
        getline(f, line); // <?xml
        getline(f, line); // <HOOMD_xml
        getline(f, line); // <Configuration
        getline(f, line); // <Box
        
        getline(f, line);
        BOOST_CHECK_EQUAL(line, "<improper num=\"1\">");
        BOOST_REQUIRE(!f.bad());
        
        getline(f, line);
        BOOST_CHECK_EQUAL(line, "dihedralA 3 2 1 0");
        BOOST_REQUIRE(!f.bad());
        
        getline(f, line);
        BOOST_CHECK_EQUAL(line, "</improper>");
        f.close();
        }
    
    // thirteenth test: the body array
        {
        writer->setOutputImproper(false);
        writer->setOutputBody(true);
        
        // make sure the first output file is deleted
        remove_all("test.0000000120.xml");
        BOOST_REQUIRE(!exists("test.0000000120.xml"));
        
        // write the file
        writer->analyze(120);
        
        // assume that the first lines tested in the first case are still OK and skip them
        ifstream f("test.0000000120.xml");
        string line;
        getline(f, line); // <?xml
        getline(f, line); // <HOOMD_xml
        getline(f, line); // <Configuration
        getline(f, line); // <Box
        
        getline(f, line);
        BOOST_CHECK_EQUAL(line, "<body num=\"4\">");
        BOOST_REQUIRE(!f.bad());
        
        getline(f, line);
        BOOST_CHECK_EQUAL(line, "-1");
        BOOST_REQUIRE(!f.bad());
        
        getline(f, line);
        BOOST_CHECK_EQUAL(line, "1");
        BOOST_REQUIRE(!f.bad());
        
        getline(f, line);
        BOOST_CHECK_EQUAL(line, "1");
        BOOST_REQUIRE(!f.bad());
        
        getline(f, line);
        BOOST_CHECK_EQUAL(line, "0");
        BOOST_REQUIRE(!f.bad());
        
        getline(f, line);
        BOOST_CHECK_EQUAL(line, "</body>");
        f.close();
        }
        
    remove_all("test.0000000000.xml");
    remove_all("test.0000000010.xml");
    remove_all("test.0000000020.xml");
    remove_all("test.0000000030.xml");
    remove_all("test.0000000040.xml");
    remove_all("test.0000000050.xml");
    remove_all("test.0000000060.xml");
    remove_all("test.0000000070.xml");
    remove_all("test.0000000080.xml");
    remove_all("test.0000000090.xml");
    remove_all("test.0000000100.xml");
    remove_all("test.0000000110.xml");
    remove_all("test.0000000120.xml");
    }

//! Tests the ability of HOOMDDumpWriter to handle tagged and reordered particles
BOOST_AUTO_TEST_CASE( HOOMDDumpWriter_tag_test )
    {
    // start by creating a single particle system: see it the correct file is written
    BoxDim box(Scalar(100.5), Scalar(120.5), Scalar(130.5));
    int n_types = 10;
    shared_ptr<SystemDefinition> sysdef(new SystemDefinition(6, box, n_types));
    shared_ptr<ParticleData> pdata = sysdef->getParticleData();
    
    // this is the shuffle order of the particles
    unsigned int tags[6] = { 5, 2, 3, 1, 0, 4 };
    unsigned int rtags[6] = { 4, 3, 1, 2, 5, 0 };
    
    // set recognizable values for the particle
    const ParticleDataArrays array = pdata->acquireReadWrite();
    for (int i = 0; i < 6; i++)
        {
        array.tag[i] = tags[i];
        unsigned int tag = tags[i];
        
        array.x[i] = Scalar(tag)+Scalar(0.5);
        array.y[i] = Scalar(tag)+Scalar(1.5);
        array.z[i] = Scalar(tag)+Scalar(2.5);
        
        array.ix[i] = tag - 10;
        array.iy[i] = tag - 11;
        array.iz[i] = tag + 50;
        
        array.vx[i] = Scalar(tag)*Scalar(10.0);
        array.vy[i] = Scalar(tag)*Scalar(11.0);
        array.vz[i] = Scalar(tag)*Scalar(12.0);
        
        array.type[i] = tag + 2;
        array.rtag[i] = rtags[i];
        }
    pdata->release();
    
    // create the writer
    shared_ptr<HOOMDDumpWriter> writer(new HOOMDDumpWriter(sysdef, "test"));
    
    // write the file with all outputs enabled
    writer->setOutputPosition(true);
    writer->setOutputVelocity(true);
    writer->setOutputType(true);
    writer->setOutputImage(true);
    
    // now the big mess: check the file line by line
        {
        // make sure the first output file is deleted
        remove_all("test.0000000100.xml");
        BOOST_REQUIRE(!exists("test.0000000100.xml"));
        
        // write the first output
        writer->analyze(100);
        
        // make sure the file was created
        BOOST_REQUIRE(exists("test.0000000100.xml"));
        
        // check the output line by line
        ifstream f("test.0000000100.xml");
        string line;
        getline(f, line);
        BOOST_CHECK_EQUAL(line, "<?xml version=\"1.0\" encoding=\"UTF-8\"?>");
        BOOST_REQUIRE(!f.bad());
        
        getline(f, line);
        BOOST_CHECK_EQUAL(line, "<hoomd_xml version=\"1.3\">");
        BOOST_REQUIRE(!f.bad());
        
        getline(f, line);
        BOOST_CHECK_EQUAL(line,  "<configuration time_step=\"100\" dimensions=\"3\" natoms=\"6\" >");
        BOOST_REQUIRE(!f.bad());
        
        getline(f, line);
        BOOST_CHECK_EQUAL(line,  "<box lx=\"100.5\" ly=\"120.5\" lz=\"130.5\"/>");
        BOOST_REQUIRE(!f.bad());
        
        getline(f, line);
        BOOST_CHECK_EQUAL(line, "<position num=\"6\">");
        BOOST_REQUIRE(!f.bad());
        
        // check all the positions
        getline(f, line);
        BOOST_CHECK_EQUAL(line, "0.5 1.5 2.5");
        BOOST_REQUIRE(!f.bad());
        
        getline(f, line);
        BOOST_CHECK_EQUAL(line, "1.5 2.5 3.5");
        BOOST_REQUIRE(!f.bad());
        
        getline(f, line);
        BOOST_CHECK_EQUAL(line, "2.5 3.5 4.5");
        BOOST_REQUIRE(!f.bad());
        
        getline(f, line);
        BOOST_CHECK_EQUAL(line, "3.5 4.5 5.5");
        BOOST_REQUIRE(!f.bad());
        
        getline(f, line);
        BOOST_CHECK_EQUAL(line, "4.5 5.5 6.5");
        BOOST_REQUIRE(!f.bad());
        
        getline(f, line);
        BOOST_CHECK_EQUAL(line, "5.5 6.5 7.5");
        BOOST_REQUIRE(!f.bad());
        
        getline(f, line);
        BOOST_CHECK_EQUAL(line,  "</position>");
        BOOST_REQUIRE(!f.bad());
        
        // check all the images
        getline(f, line);
        BOOST_CHECK_EQUAL(line, "<image num=\"6\">");
        BOOST_REQUIRE(!f.bad());
        
        getline(f, line);
        BOOST_CHECK_EQUAL(line, "-10 -11 50");
        BOOST_REQUIRE(!f.bad());
        
        getline(f, line);
        BOOST_CHECK_EQUAL(line, "-9 -10 51");
        BOOST_REQUIRE(!f.bad());
        
        getline(f, line);
        BOOST_CHECK_EQUAL(line, "-8 -9 52");
        BOOST_REQUIRE(!f.bad());
        
        getline(f, line);
        BOOST_CHECK_EQUAL(line, "-7 -8 53");
        BOOST_REQUIRE(!f.bad());
        
        getline(f, line);
        BOOST_CHECK_EQUAL(line, "-6 -7 54");
        BOOST_REQUIRE(!f.bad());
        
        getline(f, line);
        BOOST_CHECK_EQUAL(line, "-5 -6 55");
        BOOST_REQUIRE(!f.bad());
        
        getline(f, line);
        BOOST_CHECK_EQUAL(line,  "</image>");
        BOOST_REQUIRE(!f.bad());
        
        // check all velocities
        getline(f, line);
        BOOST_CHECK_EQUAL(line, "<velocity num=\"6\">");
        BOOST_REQUIRE(!f.bad());
        
        getline(f, line);
        BOOST_CHECK_EQUAL(line, "0 0 0");
        BOOST_REQUIRE(!f.bad());
        
        getline(f, line);
        BOOST_CHECK_EQUAL(line, "10 11 12");
        BOOST_REQUIRE(!f.bad());
        
        getline(f, line);
        BOOST_CHECK_EQUAL(line, "20 22 24");
        BOOST_REQUIRE(!f.bad());
        
        getline(f, line);
        BOOST_CHECK_EQUAL(line, "30 33 36");
        BOOST_REQUIRE(!f.bad());
        
        getline(f, line);
        BOOST_CHECK_EQUAL(line, "40 44 48");
        BOOST_REQUIRE(!f.bad());
        
        getline(f, line);
        BOOST_CHECK_EQUAL(line, "50 55 60");
        BOOST_REQUIRE(!f.bad());
        
        getline(f, line);
        BOOST_CHECK_EQUAL(line, "</velocity>");
        
        // check all types
        getline(f, line);
        BOOST_CHECK_EQUAL(line, "<type num=\"6\">");
        BOOST_REQUIRE(!f.bad());
        
        getline(f, line);
        BOOST_CHECK_EQUAL(line, "C");
        BOOST_REQUIRE(!f.bad());
        
        getline(f, line);
        BOOST_CHECK_EQUAL(line, "D");
        BOOST_REQUIRE(!f.bad());
        
        getline(f, line);
        BOOST_CHECK_EQUAL(line, "E");
        BOOST_REQUIRE(!f.bad());
        
        getline(f, line);
        BOOST_CHECK_EQUAL(line, "F");
        BOOST_REQUIRE(!f.bad());
        
        getline(f, line);
        BOOST_CHECK_EQUAL(line, "G");
        BOOST_REQUIRE(!f.bad());
        
        getline(f, line);
        BOOST_CHECK_EQUAL(line, "H");
        BOOST_REQUIRE(!f.bad());
        
        getline(f, line);
        BOOST_CHECK_EQUAL(line, "</type>");
        
        getline(f, line);
        BOOST_CHECK_EQUAL(line,  "</configuration>");
        BOOST_REQUIRE(!f.bad());
        
        getline(f, line);
        BOOST_CHECK_EQUAL(line,  "</hoomd_xml>");
        BOOST_REQUIRE(!f.bad());
        f.close();
        remove_all("test.0000000100.xml");
        }
    }

//! Test basic functionality of HOOMDInitializer
BOOST_AUTO_TEST_CASE( HOOMDInitializer_basic_tests )
    {
    // create a test input file
    ofstream f("test_input.xml");
    f << "<?xml version =\"1.0\" encoding =\"UTF-8\" ?>\n\
<hoomd_xml version=\"1.2\">\n\
<configuration time_step=\"150000000\" dimensions=\"2\">\n\
<box lx=\"20.05\" ly= \"32.12345\" lz=\"45.098\" />\n\
<position >\n\
1.4 2.567890 3.45\n\
2.4 3.567890 4.45\n\
3.4 4.567890 5.45\n\
4.4 5.567890 6.45\n\
5.4 6.567890 7.45\n\
6.4 7.567890 8.45\n\
</position>\n\
<image>\n\
10 20 30\n\
11 21 31\n\
12 22 32\n\
13 23 33\n\
14 24 34\n\
15 25 35\n\
</image>\n\
<velocity>\n\
10.12 12.1567 1.056\n\
20.12 22.1567 2.056\n\
30.12 32.1567 3.056\n\
40.12 42.1567 4.056\n\
50.12 52.1567 5.056\n\
60.12 62.1567 6.056\n\
</velocity>\n\
<mass>\n\
1.0\n\
2.0\n\
3.0\n\
4.0\n\
5.0\n\
6.0\n\
</mass>\n\
<diameter>\n\
7.0\n\
8.0\n\
9.0\n\
10.0\n\
11.0\n\
12.0\n\
</diameter>\n\
<body>\n\
-1\n\
0\n\
1\n\
2\n\
3\n\
4\n\
</body>\n\
<type>\n\
5\n\
4\n\
3\n\
2\n\
1\n\
0\n\
</type>\n\
<charge>\n\
0.0\n\
10.0\n\
20.0\n\
30.0\n\
40.0\n\
50.0\n\
</charge>\n\
<wall>\n\
<coord ox=\"1.0\" oy=\"2.0\" oz=\"3.0\" nx=\"4.0\" ny=\"5.0\" nz=\"6.0\"/>\n\
<coord ox=\"7.0\" oy=\"8.0\" oz=\"9.0\" nx=\"10.0\" ny=\"11.0\" nz=\"-12.0\"/>\n\
</wall>\n\
<bond>\n\
bond_a 0 1\n\
bond_b 1 2\n\
bond_a 2 3\n\
bond_c 3 4\n\
</bond>\n\
<angle>\n\
angle_a 0 1 2\n\
angle_b 1 2 3\n\
angle_a 2 3 4\n\
</angle>\n\
<dihedral>\n\
di_a 0 1 2 3\n\
di_b 1 2 3 4\n\
</dihedral>\n\
<improper>\n\
im_a 3 2 1 0\n\
im_b 5 4 3 2\n\
</improper>\n\
</configuration>\n\
</hoomd_xml>" << endl;
    f.close();
    
    // now that we have created a test file, load it up into a pdata
    HOOMDInitializer init("test_input.xml");
    shared_ptr<SystemDefinition> sysdef(new SystemDefinition(init));
    shared_ptr<ParticleData> pdata = sysdef->getParticleData();
    
    // verify all parameters
    BOOST_CHECK_EQUAL(init.getTimeStep(), (unsigned int)150000000);
    BOOST_CHECK_EQUAL(sysdef->getNDimensions(), (unsigned int)2);
    BOOST_CHECK_EQUAL(pdata->getN(), (unsigned int)6);
    BOOST_CHECK_EQUAL(pdata->getNTypes(), (unsigned int)6);
    MY_BOOST_CHECK_CLOSE(pdata->getBox().xhi - pdata->getBox().xlo, 20.05, tol);
    MY_BOOST_CHECK_CLOSE(pdata->getBox().yhi - pdata->getBox().ylo, 32.12345, tol);
    MY_BOOST_CHECK_CLOSE(pdata->getBox().zhi - pdata->getBox().zlo, 45.098, tol);
    
    ParticleDataArraysConst arrays = pdata->acquireReadOnly();
    for (int i = 0; i < 6; i++)
        {
        MY_BOOST_CHECK_CLOSE(arrays.x[i], Scalar(i) + Scalar(1.4), tol);
        MY_BOOST_CHECK_CLOSE(arrays.y[i], Scalar(i) + Scalar(2.567890), tol);
        MY_BOOST_CHECK_CLOSE(arrays.z[i], Scalar(i) + Scalar(3.45), tol);
        
        BOOST_CHECK_EQUAL(arrays.ix[i], 10 + i);
        BOOST_CHECK_EQUAL(arrays.iy[i], 20 + i);
        BOOST_CHECK_EQUAL(arrays.iz[i], 30 + i);
        
        MY_BOOST_CHECK_CLOSE(arrays.vx[i], Scalar(i+1)*Scalar(10.0) + Scalar(0.12), tol);
        MY_BOOST_CHECK_CLOSE(arrays.vy[i], Scalar(i+1)*Scalar(10.0) + Scalar(2.1567), tol);
        MY_BOOST_CHECK_CLOSE(arrays.vz[i], Scalar(i+1) + Scalar(0.056), tol);
        
        MY_BOOST_CHECK_CLOSE(arrays.mass[i], Scalar(i+1), tol);
        
        MY_BOOST_CHECK_CLOSE(arrays.diameter[i], Scalar(i+7), tol);
        
        MY_BOOST_CHECK_CLOSE(arrays.charge[i], Scalar(i)*Scalar(10.0), tol);
        
        BOOST_CHECK_EQUAL(arrays.body[i], (unsigned int)(i-1));
        
        // checking that the type is correct becomes tricky because types are identified by
        // string
        ostringstream type_name;
        type_name << 5-i;   // the expected type is the integer 5-i
        BOOST_CHECK_EQUAL(arrays.type[i], pdata->getTypeByName(type_name.str()));
        BOOST_CHECK_EQUAL(arrays.tag[i], (unsigned int)i);
        BOOST_CHECK_EQUAL(arrays.rtag[i], (unsigned int)i);
        }
    pdata->release();
    
    // check the walls
    BOOST_REQUIRE_EQUAL(sysdef->getWallData()->getNumWalls(), (unsigned int)2);
    Wall wall1 = sysdef->getWallData()->getWall(0);
    MY_BOOST_CHECK_CLOSE(wall1.origin_x, 1.0, tol);
    MY_BOOST_CHECK_CLOSE(wall1.origin_y, 2.0, tol);
    MY_BOOST_CHECK_CLOSE(wall1.origin_z, 3.0, tol);
    // normals are made unit length when loaded, so these values differ from the ones in the file
    MY_BOOST_CHECK_CLOSE(wall1.normal_x, 0.455842306, tol);
    MY_BOOST_CHECK_CLOSE(wall1.normal_y, 0.569802882, tol);
    MY_BOOST_CHECK_CLOSE(wall1.normal_z, 0.683763459, tol);
    
    Wall wall2 = sysdef->getWallData()->getWall(1);
    MY_BOOST_CHECK_CLOSE(wall2.origin_x, 7.0, tol);
    MY_BOOST_CHECK_CLOSE(wall2.origin_y, 8.0, tol);
    MY_BOOST_CHECK_CLOSE(wall2.origin_z, 9.0, tol);
    // normals are made unit length when loaded, so these values differ from the ones in the file
    MY_BOOST_CHECK_CLOSE(wall2.normal_x, 0.523423923, tol);
    MY_BOOST_CHECK_CLOSE(wall2.normal_y, 0.575766315, tol);
    MY_BOOST_CHECK_CLOSE(wall2.normal_z, -0.628108707, tol);
    
    // check the bonds
    boost::shared_ptr<BondData> bond_data = sysdef->getBondData();
    
    // 4 bonds should have been read in
    BOOST_REQUIRE_EQUAL(bond_data->getNumBonds(), (unsigned int)4);
    
    // check that the types have been named properly
    BOOST_REQUIRE_EQUAL(bond_data->getNBondTypes(), (unsigned int)3);
    BOOST_CHECK_EQUAL(bond_data->getTypeByName("bond_a"), (unsigned int)0);
    BOOST_CHECK_EQUAL(bond_data->getTypeByName("bond_b"), (unsigned int)1);
    BOOST_CHECK_EQUAL(bond_data->getTypeByName("bond_c"), (unsigned int)2);
    
    BOOST_CHECK_EQUAL(bond_data->getNameByType(0), string("bond_a"));
    BOOST_CHECK_EQUAL(bond_data->getNameByType(1), string("bond_b"));
    BOOST_CHECK_EQUAL(bond_data->getNameByType(2), string("bond_c"));
    
    // verify each bond
    Bond b = bond_data->getBond(0);
    BOOST_CHECK_EQUAL(b.a, (unsigned int)0);
    BOOST_CHECK_EQUAL(b.b, (unsigned int)1);
    BOOST_CHECK_EQUAL(b.type, (unsigned int)0);
    
    b = bond_data->getBond(1);
    BOOST_CHECK_EQUAL(b.a, (unsigned int)1);
    BOOST_CHECK_EQUAL(b.b, (unsigned int)2);
    BOOST_CHECK_EQUAL(b.type, (unsigned int)1);
    
    b = bond_data->getBond(2);
    BOOST_CHECK_EQUAL(b.a, (unsigned int)2);
    BOOST_CHECK_EQUAL(b.b, (unsigned int)3);
    BOOST_CHECK_EQUAL(b.type, (unsigned int)0);
    
    b = bond_data->getBond(3);
    BOOST_CHECK_EQUAL(b.a, (unsigned int)3);
    BOOST_CHECK_EQUAL(b.b, (unsigned int)4);
    BOOST_CHECK_EQUAL(b.type, (unsigned int)2);
    
    // check the angles
    boost::shared_ptr<AngleData> angle_data = sysdef->getAngleData();
    
    // 3 angles should have been read in
    BOOST_REQUIRE_EQUAL(angle_data->getNumAngles(), (unsigned int)3);
    
    // check that the types have been named properly
    BOOST_REQUIRE_EQUAL(angle_data->getNAngleTypes(), (unsigned int)2);
    BOOST_CHECK_EQUAL(angle_data->getTypeByName("angle_a"), (unsigned int)0);
    BOOST_CHECK_EQUAL(angle_data->getTypeByName("angle_b"), (unsigned int)1);
    
    BOOST_CHECK_EQUAL(angle_data->getNameByType(0), string("angle_a"));
    BOOST_CHECK_EQUAL(angle_data->getNameByType(1), string("angle_b"));
    
    // verify each angle
    Angle a = angle_data->getAngle(0);
    BOOST_CHECK_EQUAL(a.a, (unsigned int)0);
    BOOST_CHECK_EQUAL(a.b, (unsigned int)1);
    BOOST_CHECK_EQUAL(a.c, (unsigned int)2);
    BOOST_CHECK_EQUAL(a.type, (unsigned int)0);
    
    a = angle_data->getAngle(1);
    BOOST_CHECK_EQUAL(a.a, (unsigned int)1);
    BOOST_CHECK_EQUAL(a.b, (unsigned int)2);
    BOOST_CHECK_EQUAL(a.c, (unsigned int)3);
    BOOST_CHECK_EQUAL(a.type, (unsigned int)1);
    
    a = angle_data->getAngle(2);
    BOOST_CHECK_EQUAL(a.a, (unsigned int)2);
    BOOST_CHECK_EQUAL(a.b, (unsigned int)3);
    BOOST_CHECK_EQUAL(a.c, (unsigned int)4);
    BOOST_CHECK_EQUAL(a.type, (unsigned int)0);
    
    // check the dihedrals
    boost::shared_ptr<DihedralData> dihedral_data = sysdef->getDihedralData();
    
    // 2 dihedrals should have been read in
    BOOST_REQUIRE_EQUAL(dihedral_data->getNumDihedrals(), (unsigned int)2);
    
    // check that the types have been named properly
    BOOST_REQUIRE_EQUAL(dihedral_data->getNDihedralTypes(), (unsigned int)2);
    BOOST_CHECK_EQUAL(dihedral_data->getTypeByName("di_a"), (unsigned int)0);
    BOOST_CHECK_EQUAL(dihedral_data->getTypeByName("di_b"), (unsigned int)1);
    
    BOOST_CHECK_EQUAL(dihedral_data->getNameByType(0), string("di_a"));
    BOOST_CHECK_EQUAL(dihedral_data->getNameByType(1), string("di_b"));
    
    // verify each dihedral
    Dihedral d = dihedral_data->getDihedral(0);
    BOOST_CHECK_EQUAL(d.a, (unsigned int)0);
    BOOST_CHECK_EQUAL(d.b, (unsigned int)1);
    BOOST_CHECK_EQUAL(d.c, (unsigned int)2);
    BOOST_CHECK_EQUAL(d.d, (unsigned int)3);
    BOOST_CHECK_EQUAL(d.type, (unsigned int)0);
    
    d = dihedral_data->getDihedral(1);
    BOOST_CHECK_EQUAL(d.a, (unsigned int)1);
    BOOST_CHECK_EQUAL(d.b, (unsigned int)2);
    BOOST_CHECK_EQUAL(d.c, (unsigned int)3);
    BOOST_CHECK_EQUAL(d.d, (unsigned int)4);
    BOOST_CHECK_EQUAL(d.type, (unsigned int)1);
    
    
    // check the impropers
    boost::shared_ptr<DihedralData> improper_data = sysdef->getImproperData();
    
    // 2 dihedrals should have been read in
    BOOST_REQUIRE_EQUAL(improper_data->getNumDihedrals(), (unsigned int)2);
    
    // check that the types have been named properly
    BOOST_REQUIRE_EQUAL(improper_data->getNDihedralTypes(), (unsigned int)2);
    BOOST_CHECK_EQUAL(improper_data->getTypeByName("im_a"), (unsigned int)0);
    BOOST_CHECK_EQUAL(improper_data->getTypeByName("im_b"), (unsigned int)1);
    
    BOOST_CHECK_EQUAL(improper_data->getNameByType(0), string("im_a"));
    BOOST_CHECK_EQUAL(improper_data->getNameByType(1), string("im_b"));
    
    // verify each dihedral
    d = improper_data->getDihedral(0);
    BOOST_CHECK_EQUAL(d.a, (unsigned int)3);
    BOOST_CHECK_EQUAL(d.b, (unsigned int)2);
    BOOST_CHECK_EQUAL(d.c, (unsigned int)1);
    BOOST_CHECK_EQUAL(d.d, (unsigned int)0);
    BOOST_CHECK_EQUAL(d.type, (unsigned int)0);
    
    d = improper_data->getDihedral(1);
    BOOST_CHECK_EQUAL(d.a, (unsigned int)5);
    BOOST_CHECK_EQUAL(d.b, (unsigned int)4);
    BOOST_CHECK_EQUAL(d.c, (unsigned int)3);
    BOOST_CHECK_EQUAL(d.d, (unsigned int)2);
    BOOST_CHECK_EQUAL(d.type, (unsigned int)1);
    
    // clean up after ourselves
    remove_all("test_input.xml");
    }

#ifdef WIN32
#pragma warning( pop )
#endif
<|MERGE_RESOLUTION|>--- conflicted
+++ resolved
@@ -107,18 +107,12 @@
     array.diameter[0] = Scalar(3.5);
     
     array.type[0] = 3;
-    
-<<<<<<< HEAD
-    array.body[0] = NO_BODY;
-    
-    array.x[1] = Scalar(1.2);
-    array.y[1] = Scalar(2.1);
-    array.z[1] = Scalar(-3.4);
-=======
+
+    array.body[0] = NO_BODY;    
+
     array.x[1] = Scalar(1.5);
     array.y[1] = Scalar(2.5);
     array.z[1] = Scalar(-3.5);
->>>>>>> b0b10573
     
     array.ix[1] = 10;
     array.iy[1] = 500;
@@ -134,17 +128,11 @@
     
     array.type[1] = 0;
     
-<<<<<<< HEAD
     array.body[1] = 1;
-    
-    array.x[2] = Scalar(-1.2);
-    array.y[2] = Scalar(2.1);
-    array.z[2] = Scalar(3.4);
-=======
+
     array.x[2] = Scalar(-1.5);
     array.y[2] = Scalar(2.5);
     array.z[2] = Scalar(3.5);
->>>>>>> b0b10573
     
     array.ix[2] = 10;
     array.iy[2] = 500;
@@ -160,17 +148,11 @@
     
     array.type[2] = 1;
     
-<<<<<<< HEAD
     array.body[2] = 1;
-    
-    array.x[3] = Scalar(-1.25);
-    array.y[3] = Scalar(2.15);
-    array.z[3] = Scalar(3.45);
-=======
+
     array.x[3] = Scalar(-1.5);
     array.y[3] = Scalar(2.5);
     array.z[3] = Scalar(3.5);
->>>>>>> b0b10573
     
     array.ix[3] = 105;
     array.iy[3] = 5005;
