--- conflicted
+++ resolved
@@ -2,19 +2,13 @@
 
 [TOC]
 
-<<<<<<< HEAD
-## v2.2.0
-=======
 ## v2.2
->>>>>>> 50c75800
 
 Not yet released
 
 *New features*
 
 * Add `hoomd.hdf5.log` to log quantities in hdf5 format. Matrix quantities can be logged.
-<<<<<<< HEAD
-=======
 * `hpmc.integrate.sphere_union()` takes new capacity parameter to optimize performance for different shape sizes
 * force.constant and force.active can now apply torques
 
@@ -44,7 +38,6 @@
 * Fix a bug where integrate.langevin and integrate.brownian correlated RNGs between ranks in multiple CPU execution
 * Bump CUB to version 1.6.4 for improved performance on Pascal architectures. CUB is now embedded using a git submodule. Users upgrading existing git repositories should reinitialize their git submodules with ``git submodule update --init``
 * CMake no longer complains when it finds a partial MKL installation.
->>>>>>> 50c75800
 
 ## v2.1.5
 
