# Maintainer: joaander

include_directories(${HOOMD_PYTHON_INCLUDE_DIR})

################################
## Define common libraries used by every target in HOOMD
<<<<<<< HEAD
set(BOOST_LIBS
        ${Boost_SIGNALS_LIBRARY}
        )

set(BOOST_LIBS ${BOOST_LIBS})

# these libraries are needed for MPI
if(ENABLE_MPI)
set(BOOST_LIBS ${BOOST_LIBS} ${Boost_SERIALIZATION_LIBRARY})
endif(ENABLE_MPI)
=======
>>>>>>> 4a2611ce

## An update to to CentOS5's python broke linking of the hoomd exe. According
## to an ancient post online, adding -lutil fixed this in python 2.2
set(ADDITIONAL_LIBS "")
if (UNIX AND NOT APPLE)
    find_library(UTIL_LIB util /usr/lib)
    find_library(DL_LIB dl /usr/lib)
    set(ADDITIONAL_LIBS ${UTIL_LIB} ${DL_LIB})
    if (DL_LIB AND UTIL_LIB)
    mark_as_advanced(UTIL_LIB DL_LIB)
    endif (DL_LIB AND UTIL_LIB)
endif (UNIX AND NOT APPLE)

set(HOOMD_COMMON_LIBS
        ${HOOMD_PYTHON_LIBRARY}
        ${ADDITIONAL_LIBS}
        )

if (ENABLE_CUDA)
    if (NOT CUSOLVER_AVAILABLE)
    list(APPEND HOOMD_COMMON_LIBS ${CUDA_LIBRARIES} ${CUDA_cufft_LIBRARY} ${CUDA_curand_LIBRARY})
    else()
    list(APPEND HOOMD_COMMON_LIBS ${CUDA_LIBRARIES} ${CUDA_cufft_LIBRARY} ${CUDA_curand_LIBRARY} ${CUDA_cusolver_LIBRARY} ${CUDA_cusparse_LIBRARY})
    endif()

    if (ENABLE_NVTOOLS)
        list(APPEND HOOMD_COMMON_LIBS ${CUDA_nvToolsExt_LIBRARY})
    endif()
endif (ENABLE_CUDA)

if (ENABLE_MPI)
    list(APPEND HOOMD_COMMON_LIBS ${MPI_CXX_LIBRARIES})
endif (ENABLE_MPI)<|MERGE_RESOLUTION|>--- conflicted
+++ resolved
@@ -4,19 +4,6 @@
 
 ################################
 ## Define common libraries used by every target in HOOMD
-<<<<<<< HEAD
-set(BOOST_LIBS
-        ${Boost_SIGNALS_LIBRARY}
-        )
-
-set(BOOST_LIBS ${BOOST_LIBS})
-
-# these libraries are needed for MPI
-if(ENABLE_MPI)
-set(BOOST_LIBS ${BOOST_LIBS} ${Boost_SERIALIZATION_LIBRARY})
-endif(ENABLE_MPI)
-=======
->>>>>>> 4a2611ce
 
 ## An update to to CentOS5's python broke linking of the hoomd exe. According
 ## to an ancient post online, adding -lutil fixed this in python 2.2
